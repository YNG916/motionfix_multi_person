interpreter: /home/nathanasiou/.venvs/modit/bin/python
program: train.py
command:
  - ${interpreter}
  - ${program}
  - ${args_no_hyphens}
method: grid
metric:
  name: losses/train/total_loss_epoch
  goal: minimize
parameters:
  experiment:
    value: "GROUP-NAME" # to overwrite
  logger.project:
    value: "motion-editing"
  logger.name:
    value: "'${run_id}'"
  model:
    value: basic
  logger.group:
    value: "GROUP-NAME"
<<<<<<< HEAD
  machine.batch_size:
    values: [64]
=======
>>>>>>> e5d7d10c
  model.train_scheduler.beta_schedule:
    values: ['squaredcos_cap_v2']
  model.loss_func_pos:
    values: ['mse']
  model.loss_func_feats:
    values: ['mse']
  model.motion_condition:
    values: ['source']
  model.source_encoder:
    values: ['null']<|MERGE_RESOLUTION|>--- conflicted
+++ resolved
@@ -19,11 +19,6 @@
     value: basic
   logger.group:
     value: "GROUP-NAME"
-<<<<<<< HEAD
-  machine.batch_size:
-    values: [64]
-=======
->>>>>>> e5d7d10c
   model.train_scheduler.beta_schedule:
     values: ['squaredcos_cap_v2']
   model.loss_func_pos:
@@ -33,4 +28,4 @@
   model.motion_condition:
     values: ['source']
   model.source_encoder:
-    values: ['null']+    values: ['null', 'trans_enc']