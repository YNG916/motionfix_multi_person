--- conflicted
+++ resolved
@@ -227,16 +227,9 @@
     batch_size_test = 16
     batches_to_infer = 1
     test_dataset_hml3d.data = subset_hml[:batches_to_infer * batch_size_test]
-
-<<<<<<< HEAD
     # idss = [0,1,2,3,8]
     # filtered_list = [subset_hml[index] for index in idss]
     # test_dataset_hml3d.data = filtered_list[:1]
-=======
-    idss = [0,1,2,3,8]
-    filtered_list = [subset_hml[index] for index in idss]
-    test_dataset_hml3d.data = filtered_list[-1:]
->>>>>>> 10793dfa
     testloader_hml3d = torch.utils.data.DataLoader(test_dataset_hml3d,
                                                    shuffle=False,
                                                    num_workers=4,
