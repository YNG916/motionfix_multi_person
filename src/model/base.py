from pyexpat import features
import numpy as np
import logging
from pytorch_lightning import LightningModule
from hydra.utils import instantiate
from src.model.metrics import ComputeMetrics
from torchmetrics import MetricCollection
import torch
from pytorch_lightning.utilities.rank_zero import rank_zero_only
from pathlib import Path
from src.render.mesh_viz import render_motion
import wandb
from einops import rearrange, reduce
from torch import Tensor
from typing import List, Union
from src.utils.genutils import freeze
import smplx
from os.path import exists, join
from src.utils.genutils import cast_dict_to_tensors
from src.utils.art_utils import color_map
import joblib
from src.model.utils.tools import remove_padding, pack_to_render

# A logger for this file
log = logging.getLogger(__name__)

# Monkey patch SMPLH faster
from src.model.utils.smpl_fast import smpl_forward_fast
from src.utils.file_io import hack_path

class BaseModel(LightningModule):
    def __init__(self, statistics_path: str, nfeats: int, norm_type: str,
                 input_feats: List[str], dim_per_feat: List[int],
                 smpl_path: str, num_vids_to_render: str,
                 loss_on_positions: bool,
                 renderer, *args, **kwargs):
        super().__init__(*args, **kwargs)
        self.save_hyperparameters(logger=False, 
                                  ignore=['eval_model','renderer']) # ignore TEMOS score

        # Save visuals, one validation step per validation epoch
        self.render_data_buffer = {"train": [], "val":[]}
        self.set_buf = {
                        'text_cond': [],
                        'mot_cond': [],
                        'full_cond': []
                       }

        self.loss_dict = {'train': None,
                          'val': None,}
        self.stats = self.load_norm_statistics(statistics_path, self.device)
        # from src.model.utils.tools import pack_to_render
        # mr = pack_to_render(aa.detach().cpu(), trans=None)
        # mr = {k: v[0] for k, v in mr.items()}
        # fname = render_motion(aitrenderer, mr,
        #                  "/home/nathanasiou/Desktop/conditional_action_gen/modilex/pose_test",
        #                 pose_repr='aa',
        #                 text_for_vid=str(keyids[0]),
        #                 color=color_map['generated'],
        #                 smpl_layer=smpl_layer)

        self.nfeats = nfeats
        self.dim_per_feat = dim_per_feat
        self.norm_type = norm_type
        self.first_pose_feats_dims = [3, 6, 21*6]
        self.first_pose_feats = ['body_transl', 'body_orient', 'body_pose']
        self.input_feats_dims = list(dim_per_feat)
        self.input_feats = list(input_feats)
        self.num_vids_to_render = num_vids_to_render
        smpl_path = hack_path(smpl_path, keyword='data')

        if loss_on_positions:
            self.body_model = smplx.SMPLHLayer(f'{smpl_path}/smplh',
                                               model_type='smplh',
                                               gender='neutral',
                                               ext='npz').to(self.device).eval();
            setattr(smplx.SMPLHLayer, 'smpl_forward_fast', smpl_forward_fast)
            freeze(self.body_model)
        from aitviewer.models.smpl import SMPLLayer
        if renderer is not None:
            self.smpl_ait = SMPLLayer(model_type='smplh',
                                    ext='npz',
                                    gender='neutral')
        log.info(f'Using these features: {self.input_feats}')
        data_path = Path(hack_path(smpl_path, keyword='data')).parent
        # self.test_subset = joblib.load(data_path / 'test_kinedit.pth.tar')
        self.paths_of_rendered_subset = []
        self.paths_of_rendered_subset_tgt = []
        self.paths_of_rendered_subset_src = []
        # Need to define:
        # forward
        # allsplit_step()
        # metrics()
        # losses()

    def __post_init__(self):
        trainable, nontrainable = 0, 0
        for p in self.parameters():
            if p.requires_grad:
                trainable += np.prod(p.size())
            else:
                nontrainable += np.prod(p.size())
        self.hparams.n_params_trainable = trainable
        self.hparams.n_params_nontrainable = nontrainable

    
    def load_norm_statistics(self, path, device):
        # workaround for cluster local/sync
        path = hack_path(path)
        assert exists(path)
        stats = np.load(path, allow_pickle=True)[()]
        return cast_dict_to_tensors(stats, device=device)

    def run_smpl_fwd(self, body_transl, body_orient, body_pose, fast=True):
        if len(body_transl.shape) > 2:
            body_transl = body_transl.flatten(0, 1)
            body_orient = body_orient.flatten(0, 1)
            body_pose = body_pose.flatten(0, 1)
  
        batch_size = body_transl.shape[0]
        from src.tools.transforms3d import transform_body_pose
        self.body_model.batch_size = batch_size
        if fast:
            return self.body_model.smpl_forward_fast(transl=body_transl,
                                body_pose=transform_body_pose(body_pose,
                                                                'aa->rot'),
                                global_orient=transform_body_pose(body_orient,
                                                                    'aa->rot'))
        else:
            return self.body_model(transl=body_transl,
                                body_pose=transform_body_pose(body_pose,
                                                                'aa->rot'),
                                global_orient=transform_body_pose(body_orient,
                                                                    'aa->rot'))


    def training_step(self, batch, batch_idx):
        train_loss, step_loss_dict = self.allsplit_step("train", batch,
                                                        batch_idx)
        if self.loss_dict['train'] is None:
            for k, v in step_loss_dict.items():
                step_loss_dict[k] = [v]
            self.loss_dict['train'] = step_loss_dict
        else:
            for k, v in step_loss_dict.items():
                self.loss_dict['train'][k].append(v)
        # for name, param in model.named_parameters():
        #    if param.grad is None:
        #         print(name)
        return train_loss
    
    def validation_step(self, batch, batch_idx):
        
        val_loss, step_val_loss_dict = self.allsplit_step("val",
                                                          batch, batch_idx)
        if self.loss_dict['val'] is None:
            for k, v in step_val_loss_dict.items():
                step_val_loss_dict[k] = [v]
            self.loss_dict['val'] = step_val_loss_dict
        else:
            for k, v in step_val_loss_dict.items():
                self.loss_dict['val'][k].append(v)
        # for name, param in model.named_parameters():
        #    if param.grad is None:
        #         print(name)
        return val_loss        

    def test_step(self, batch, batch_idx):
        return self.allsplit_step("test", batch, batch_idx)

    def loss2logname(self, loss: str, split: str):
        if loss == "total":
            log_name = f"{loss}/{split}"
        else:
            
            if '_multi' in loss:
                if 'bodypart' in loss:
                    loss_type, name, multi, _ = loss.split("_")                
                    name = f'{name}_multiple_bp'
                else:
                    loss_type, name, multi = loss.split("_")                
                    name = f'{name}_multiple'
            else:
                loss_type, name = loss.split("_")
            log_name = f"{loss_type}/{name}/{split}"
        return log_name


    def norm_and_cat(self, batch, features_types):
        """
        turn batch data into the format the forward() function expects
        """
        seq_first = lambda t: rearrange(t, 'b s ... -> s b ...') 
        input_batch = {}
        ## PREPARE INPUT ##
        motion_condition = any('source' in value for value in batch.keys())
        if motion_condition:
            mo_types = ['source', 'target']
        else:
            mo_types = ['target']
            self.motion_condition = None
        for mot in mo_types:
            list_of_feat_tensors = [seq_first(batch[f'{feat_type}_{mot}']) 
                                    for feat_type in features_types if f'{feat_type}_{mot}' in batch.keys()]
            # normalise and cat to a unified feature vector
            list_of_feat_tensors_normed = self.norm_inputs(list_of_feat_tensors,
                                                           features_types)
            # list_of_feat_tensors_normed = [x[1:] if 'delta' in nx else x for nx,
                                                # x in zip(features_types, 
                                                # list_of_feat_tensors_normed)]
            x_norm, _ = self.cat_inputs(list_of_feat_tensors_normed)
            input_batch[mot] = x_norm
        return input_batch
    
    def norm_and_cat_single_motion(self, batch, features_types):
        """
        turn batch data into the format the forward() function expects
        """
        seq_first = lambda t: rearrange(t, 'b s ... -> s b ...') 
        input_batch = {}
        ## PREPARE INPUT ##
            
        list_of_feat_tensors = [seq_first(batch[feat_type]) 
                                for feat_type in features_types]
        # normalise and cat to a unified feature vector
        list_of_feat_tensors_normed = self.norm_inputs(list_of_feat_tensors,
                                                        features_types)
        # list_of_feat_tensors_normed = [x[1:] if 'delta' in nx else x for nx,
                                            # x in zip(features_types, 
                                            # list_of_feat_tensors_normed)]
        
        x_norm, _ = self.cat_inputs(list_of_feat_tensors_normed)
        input_batch['motion'] = x_norm
        return input_batch
    
    def append_first_frame(self, batch, which_motion):

        seq_first = lambda t: rearrange(t, 'b s ... -> s b ...') 
        list_of_feat_tensors = [seq_first(batch[f'{feat_type}_{which_motion}']) 
                                for feat_type in self.first_pose_feats]
        seqlen, bsz = list_of_feat_tensors[0].shape[:2]
        norm_pose_smpl = self.norm_inputs(list_of_feat_tensors,
                                          self.first_pose_feats)
        norm_pose_smpl = torch.cat(norm_pose_smpl, dim=-1)
        ## PAD THE INITIAL POSE ##
        padding_sz = np.sum(self.input_feats_dims) - np.sum(self.first_pose_feats_dims)
        norm_pose_smpl_pad = torch.zeros(1, bsz,
                                    batch[f'{which_motion}_motion'].shape[-1],
                                    device=self.device)
        norm_pose_smpl_pad[:, :, :norm_pose_smpl.shape[-1]] = norm_pose_smpl[:1]
        batch[f'{which_motion}_motion'] = torch.cat([norm_pose_smpl_pad,
                                                    batch[f'{which_motion}_motion']
                                                    ],
                                                    dim=0)

        return batch

    def norm(self, x, stats):
        if self.norm_type == "standardize":
            mean = stats['mean'].to(self.device)
            std = stats['std'].to(self.device)
            return (x - mean) / (2*(std + 1e-5))
        elif self.norm_type == "min_max":
            max = stats['max'].to(self.device)
            min = stats['min'].to(self.device)
            assert ((x - min) / (max - min + 1e-5)).min() >= 0
            assert ((x - min) / (max - min + 1e-5)).max() <= 1
            return (x - min) / (max - min + 1e-5)

    def unnorm(self, x, stats):
        if self.norm_type == "standardize":
            mean = stats['mean'].to(self.device)
            std = stats['std'].to(self.device)
            return x * 2 * (std + 1e-5) + mean
        elif self.norm_type == "min_max":
            max = stats['max'].to(self.device)
            min = stats['min'].to(self.device)
            return x * (max - min + 1e-5) + min

    def unnorm_state(self, state_norm: Tensor) -> Tensor:
        # unnorm state
        return self.cat_inputs(
            self.unnorm_inputs(self.uncat_inputs(state_norm,
                                                 self.first_pose_feats_dims),
                               self.first_pose_feats))[0]
        
    def unnorm_delta(self, delta_norm: Tensor) -> Tensor:
        # unnorm delta
        return self.cat_inputs(
            self.unnorm_inputs(self.uncat_inputs(delta_norm,
                                                 self.input_feats_dims),
                               self.input_feats))[0]

    def norm_state(self, state:Tensor) -> Tensor:
        # normalise state
        return self.cat_inputs(
            self.norm_inputs(self.uncat_inputs(state, 
                                               self.first_pose_feats_dims),
                             self.first_pose_feats))[0]

    def norm_delta(self, delta:Tensor) -> Tensor:
        # normalise delta
        return self.cat_inputs(
            self.norm_inputs(self.uncat_inputs(delta, self.input_feats_dims),
                             self.input_feats))[0]

    def cat_inputs(self, x_list: List[Tensor]):
        """
        cat the inputs to a unified vector and return their lengths in order
        to un-cat them later
        """
        return torch.cat(x_list, dim=-1), [x.shape[-1] for x in x_list]
    
    def uncat_inputs(self, x: Tensor, lengths: List[int]):
        """
        split the unified feature vector back to its original parts
        """
        return torch.split(x, lengths, dim=-1)
    
    def norm_inputs(self, x_list: List[Tensor], names: List[str]):
        """
        Normalise inputs using the self.stats metrics
        """
        x_norm = []
        for x, name in zip(x_list, names):
            
            x_norm.append(self.norm(x, self.stats[name]))
        return x_norm

    def unnorm_inputs(self, x_list: List[Tensor], names: List[str]):
        """
        Un-normalise inputs using the self.stats metrics
        """
        x_unnorm = []
        for x, name in zip(x_list, names):
            x_unnorm.append(self.unnorm(x, self.stats[name]))
        return x_unnorm

    @torch.no_grad()
    def render_gens_set(self, buffer: list[dict]):
        from src.render.video import stack_vids
        from tqdm import tqdm
        novids = self.num_vids_to_render
        # create videos and save full paths
        epo = str(self.trainer.current_epoch)
        folder = "epoch_" + epo.zfill(3)
        folder =  Path('visuals') / folder 
        folder.mkdir(exist_ok=True, parents=True)

        video_names_all = {}

        for data_variant, variant_vals in buffer.items():
            if variant_vals:
                novids = len(variant_vals[0]['keyids'])
                video_names_cur = []
                
                for iid_tor in tqdm(range(novids), 
                                    desc=f'Generating {data_variant} videos'):
                    cur_text = variant_vals[0]['text_descr'][iid_tor]
                    cur_key = variant_vals[0]['keyids'][iid_tor]

                    gen_motion = variant_vals[0]['generation']
                    mot_to_rend = {bd_f: bd_v[iid_tor].detach().cpu()
                                    for bd_f, bd_v in gen_motion.items()}

                    # RENDER THE MOTION
                    fname = render_motion(self.renderer, mot_to_rend,
                                        folder/f'{cur_key}_{data_variant}_{epo}',
                                        pose_repr='aa', 
                                        color=color_map['generation'],
                                        smpl_layer=self.smpl_ait)
                            
                    video_names_cur.append(fname)
            if variant_vals:
                video_names_all[data_variant] = video_names_cur
            else:
                video_names_all[data_variant] = []

        return video_names_all

    def allsplit_epoch_end(self, split: str):
        import os
        from src.render.video import stack_vids, put_text
        video_names = []
        # RENDER
        curep = str(self.trainer.current_epoch)
        # do_render = curep%self.render_vids_every_n_epochs
        if self.renderer is not None:
            if self.global_rank == 0 and self.trainer.current_epoch != 0:
                if split == 'val': # and do_render == 0:
                    folder = "epoch_" + curep.zfill(3)
                    folder =  Path('visuals') / folder 
                    folder.mkdir(exist_ok=True, parents=True)
                    if self.motion_condition == 'source':
                        vids_gt_src, vids_gt_tgt = self.render_subset_gt()
                        all_zipped = list(zip(vids_gt_src, vids_gt_tgt))
                        texts_descrs = self.test_subset['text']

                    video_names_generations = self.render_gens_set(self.set_buf)

                    # Zip the sorted lists
                    log_render_dic = {}

                    for gen_var, vds_paths in video_names_generations.items():
                        stacked_videos = []
                        if self.motion_condition == 'source':
                            for idx, (src, tgt) in enumerate(all_zipped):
                                kid = src.split('/')[-1].split('_')[0]
                                fname = folder / f'{kid}_{gen_var}_{curep}_stk'
                                stacked_fname = stack_vids([src, tgt, vds_paths[idx]], 
                                                        fname=f'{fname}.mp4',
                                                        orient='h')
                                stack_w_text = put_text(self.test_subset['text'][idx],
                                                        stacked_fname,
                                                        f'{fname}_txt.mp4')
                                stacked_videos.append(stack_w_text)
                            for v in stacked_videos:
                                logname = os.path.basename(v).split('_')[:2]
                                logname = '_'.join(logname)
                                logname = f'{gen_var}/' + logname
                                log_render_dic[logname] = wandb.Video(v, fps=30,
                                                                    format='mp4') 
                            if self.logger is not None:
                                self.logger.experiment.log(log_render_dic)
                        else:
                            if self.set_buf[gen_var]:
                                for idx, vd_p in enumerate(vds_paths):
                                    kid = self.set_buf[gen_var][0]['keyids'][idx]
                                    fname = folder / f'{kid}_{gen_var}_{curep}'
                                    stack_w_text = put_text(self.set_buf[gen_var][0]['text_descr'][idx],
                                                            vd_p,
                                                            f'{fname}_txt.mp4')
                                    stacked_videos.append(stack_w_text)
                                for v in stacked_videos:
                                    logname = os.path.basename(v).split('_')[:2]
                                    logname = '_'.join(logname)
                                    logname = f'{gen_var}/' + logname
                                    log_render_dic[logname] = wandb.Video(v, fps=30,
                                                                        format='mp4') 
                                if self.logger is not None:
                                    self.logger.experiment.log(log_render_dic)

        if split == 'val':
            for k, v in self.set_buf.items():
                if v:
                    self.set_buf[k].clear()
    
        #######################################################################
        #     if self.global_rank == 0 and self.trainer.current_epoch != 0:
        #         if split == 'train':
        #             if self.trainer.current_epoch%self.render_vids_every_n_epochs == 0:                        
        #                 video_names = []
        #                 # self.render_buffer(self.render_data_buffer[split],
        #                                                 # split=split)
        #         else:
        #             video_names = self.render_buffer(self.render_data_buffer[split],
        #                                                 split=split)
        #             # # log videos to wandb
        #             # self.render_buffer(self.render_data_buffer[split],split=split)
        #         if self.logger is not None and video_names:
        #             log_render_dic = {}
        #             for v in video_names:
        #                 logname = f'{split}_renders/' + v.replace('.mp4',
        #                                                 '').split('/')[-1][4:-4]
        #                 logname = f'{logname}_kid'
        #                 try:
        #                     log_render_dic[logname] = wandb.Video(v, fps=30,
        #                                                           format='mp4') 
        #                 except:
        #                     break
        #             try:
        #                 self.logger.experiment.log(log_render_dic)
        #             except:
        #                 print('could not log this time!')
        # self.render_data_buffer[split].clear()

        # if split == "val":
        #     metrics_dict = self.metrics.compute()
        #     metrics_dict = {f"Metrics/{metric}": value for metric, value in metrics_dict.items()}
        #     metrics_dict.update({"epoch": float(self.trainer.current_epoch)})
        #     self.log_dict(metrics_dict)

        return

    def on_train_epoch_end(self):
        return self.allsplit_epoch_end("train")
    
    def on_validation_epoch_end(self):
        return self.allsplit_epoch_end("val")

    def on_test_epoch_end(self):
        return self.allsplit_epoch_end("test")

    @property
    def num_training_steps(self) -> int:
        """Total training steps inferred from datamodule and devices."""
        # import ipdb; ipdb.set_trace()
        #dataset = self.train_dataloader(i)
        len_dataset = len(self.trainer.datamodule.dataset['train'])
        batch_size = self.trainer.datamodule.batch_size
        if self.trainer.max_steps != -1:
            return self.trainer.max_steps

        dataset_size = len_dataset

        num_devices = max(1, self.trainer.num_devices, self.trainer.num_nodes)

        effective_batch_size = batch_size * self.trainer.accumulate_grad_batches * num_devices
        return (dataset_size // effective_batch_size) * self.trainer.max_epochs
    
    def configure_optimizers(self):
        optim_dict = {}
        from src.model.utils.lr_scheduler import CosineAnnealingLRWarmup
        
        optimizer = torch.optim.AdamW(lr=self.hparams.optim.lr,
                                      params=self.parameters())
        scheduler = None
        if self.hparams.lr_scheduler is not None: 
            # optim_dict['optimizer'] = optimizer
            scheduler = CosineAnnealingLRWarmup(optimizer, 
                                                T_max=self.trainer.max_epochs, 
<<<<<<< HEAD
                                                T_warmup=3,
                                                lr_final=self.hparams.optim.lr_final,
                                                lr_initial=self.hparams.optim.lr)
=======
                                                T_warmup=100)
>>>>>>> e34d970a

            optim_dict = {"optimizer": optimizer,
                          "lr_scheduler": scheduler}
            return optim_dict
        else:
            return optimizer


    def prepare_mot_masks(self, source_lens, target_lens, max_len=300):
        from src.data.tools.tensors import lengths_to_mask
        import torch.nn.functional as F
        mask_target = lengths_to_mask(target_lens,
                                              self.device)
        mask_source = lengths_to_mask(source_lens, self.device)

        if not source_lens[0] == 1 and max_len is not None:
            padded_mask_target = F.pad(mask_target,
                                    (0, max_len - mask_target.size(1)),
                                    value=0)
            padded_mask_source = F.pad(mask_source,
                                    (0, max_len - mask_source.size(1)),
                                    value=0)
            
            return padded_mask_source, padded_mask_target
        else:
            return mask_source, mask_target

    @torch.no_grad()
    def process_batch(self, batch):
        batch_to_gpu = { k: v.to(self.device) for k,
                            v in self.test_subset.items() 
                         if torch.is_tensor(v) }

        input_batch = self.norm_and_cat(batch_to_gpu, self.input_feats)
        for k, v in input_batch.items():
            if self.input_deltas:
                batch[f'{k}_motion'] = v[1:]
            else:
                batch[f'{k}_motion'] = v
                batch[f'length_{k}'] = [v.shape[0]] * v.shape[1]
        return batch

        
    def render_subset_gt(self):
        batched = self.process_batch(self.test_subset)
        mask_src, mask_tgt = self.prepare_mot_masks(batched['length_source'],
                                                    batched['length_target'])
        src_mot_cond = batched['source_motion']
        gt_texts = batched['text']
        gt_keyids = batched['id']
        folder = "epoch_" + str(self.trainer.current_epoch).zfill(3)
        folder =  Path('visuals') / folder 
        folder.mkdir(exist_ok=True, parents=True)
        if not self.paths_of_rendered_subset_src:
            src_mots, tgt_mots = self.batch2motion(batched,
                                                    pack_to_dict=True,
                                                    slice_til=None)
            for idx, keyid in enumerate(batched['id']):

                src_mot = {k2: v2[idx] for k2,
                            v2 in src_mots.items()}

                # RENDER THE MOTION
                fname = render_motion(self.renderer, src_mot,
                                        folder / f'{keyid}_source',
                                        # text_for_vid=gt_texts[idx],
                                        pose_repr='aa',
                                        color=color_map['source'],
                                        smpl_layer=self.smpl_ait)
                self.paths_of_rendered_subset_src.append(fname)

                tgt_mot = {k2: v2[idx] for k2,
                            v2 in tgt_mots.items()}
                # RENDER THE MOTION
                fname = render_motion(self.renderer, tgt_mot,
                                        folder / f'{keyid}_target',
                                        # text_for_vid=gt_texts[idx],
                                        pose_repr='aa',
                                        color=color_map['target'],
                                        smpl_layer=self.smpl_ait)
                self.paths_of_rendered_subset_tgt.append(fname)
        return self.paths_of_rendered_subset_src, self.paths_of_rendered_subset_tgt

    def batch2motion(self, batch, pack_to_dict=True,
                     slice_til=None, single_motion=False):
        # batch_to_cpu = { k: v.detach().cpu() for k, v in batch.items() 
        #                 if torch.is_tensor(v) }
        tot_dim_deltas = 0
        if self.using_deltas:
            for idx_feat, in_feat in enumerate(self.input_feats):
                if 'delta' in in_feat:
                    tot_dim_deltas += self.input_feats_dims[idx_feat]
        source_motion_gt = None
        if batch['source_motion'] is not None:
            # source motion
            source_motion = batch['source_motion']
            # source_motion = self.unnorm_delta(source_motion)[..., tot_dim_deltas:]
            source_motion = self.diffout2motion(source_motion.detach().permute(1,
                                                                            0,
                                                                            2))
            source_motion = source_motion.detach().cpu()
            if pack_to_dict:
                source_motion_gt = pack_to_render(rots=source_motion[..., 3:],
                                                  trans=source_motion[...,:3])
            else:
                source_motion_gt = source_motion
            if slice_til is not None:
                source_motion_gt = {k: v[slice_til] 
                                    for k, v in source_motion_gt.items()}

        # target motion
        target_motion = batch['target_motion']
        target_motion = self.diffout2motion(target_motion.detach().permute(1,
                                                                        0,
                                                                        2))
        target_motion = target_motion.detach().cpu()
        if pack_to_dict:
            target_motion_gt = pack_to_render(rots=target_motion[..., 3:],
                                            trans=target_motion[...,:3])
        else:
            target_motion_gt = target_motion
        if slice_til is not None:
            target_motion_gt = {k: v[slice_til] 
                                for k, v in target_motion_gt.items()}

        return source_motion_gt, target_motion_gt

    @torch.no_grad()
    def render_buffer(self, buffer: list[dict], split=False):
        from src.render.video import stack_vids
        novids = self.num_vids_to_render
        # create videos and save full paths
        folder = "epoch_" + str(self.trainer.current_epoch).zfill(3)
        folder =  Path('visuals') / folder / split
        folder.mkdir(exist_ok=True, parents=True)
        stacked_videos = []

        for data in buffer:
            # RUN FWD PASS
            for k in data.keys():
                if isinstance(data[k], dict):
                    motion_type = k
                    for body_repr_name, body_repr_data in data[motion_type].items():            
                        data[motion_type][body_repr_name] = body_repr_data
                else:
                    data[k] = data[k]

            for iid_tor in range(novids):
                flname = folder / str(iid_tor).zfill(3)
                video_names = []
                cur_text = data['text_descr'][iid_tor]
                cur_key = data['keyids'][iid_tor]

                for k, v in data.items():
                    if isinstance(v, dict):
                        mot_to_rend = {k2: v2[iid_tor] for k2, v2 in v.items()}

                        # RENDER THE MOTION
                        fname = render_motion(self.renderer, mot_to_rend,
                                              f'{flname}_{k}_{cur_key}',
                                              text_for_vid=cur_text,
                                              pose_repr='aa',
                                              color=color_map[k],
                                              smpl_layer=self.smpl_ait)
                        
                        video_names.append(fname)

                stacked_fname = stack_vids(video_names, 
                                           fname=f'{flname}_{cur_key}_stk.mp4',
                                           orient='h')
                stacked_videos.append(stacked_fname)
        return stacked_videos            
    # might be needed not working in multi GPU --> all_split_end
    # Logging per joint things 
    
    # from sinc.info.joints import smplh_joints
    # smplh_joints = smplh_joints[:22]
    # columns = ['Method', 'Epoch']
    # columns.extend(smplh_joints[1:])
    # # self.wandb_table = self.logger.experiment.Table(columns=columns)
    # mnames = ['AVE_pose', 'AVE_joints', 'APE_pose', 'APE_joints']
    # table_joints = []
    # for metric in mnames:
    #     tabdata = metrics_dict[metric]
    #     if '_joints' in metric:
    #         tabdata = tabdata.detach().cpu()
    #         tabdata = tabdata[1:] # discard root for global errors
    #     else:
    #         tabdata = tabdata.detach().cpu()
    #     tabdata = torch.cat((torch.tensor([self.trainer.current_epoch]), tabdata))
    #     tabdata = list(tabdata.numpy())
    #     tabdata = [metric] + tabdata
    #     table_joints.append(tabdata)
    #     # self.logger.experiment.add_data(table_joints)
    #     self.logger.log_table(key="Joints Metrics", data=table_joints, columns=columns)<|MERGE_RESOLUTION|>--- conflicted
+++ resolved
@@ -519,13 +519,9 @@
             # optim_dict['optimizer'] = optimizer
             scheduler = CosineAnnealingLRWarmup(optimizer, 
                                                 T_max=self.trainer.max_epochs, 
-<<<<<<< HEAD
-                                                T_warmup=3,
+                                                T_warmup=50,
                                                 lr_final=self.hparams.optim.lr_final,
                                                 lr_initial=self.hparams.optim.lr)
-=======
-                                                T_warmup=100)
->>>>>>> e34d970a
 
             optim_dict = {"optimizer": optimizer,
                           "lr_scheduler": scheduler}
