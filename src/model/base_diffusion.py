from os import times
from typing import List, Optional, Union
from matplotlib.pylab import cond
import numpy as np
import torch
from hydra.utils import instantiate
from omegaconf import DictConfig
from torch import Tensor, mode
from torch.distributions.distribution import Distribution
from torch.nn import ModuleDict
from src.data.tools.collate import collate_tensor_with_padding
from torch.nn import functional as F
from src.data.tools.tensors import lengths_to_mask
from src.model.base import BaseModel
from src.model.utils.tools import remove_padding
from src.model.losses.utils import LossTracker
from src.data.tools import lengths_to_mask_njoints
from src.model.losses.compute_mld import MLDLosses
import inspect
from src.model.utils.tools import remove_padding, pack_to_render
from src.render.mesh_viz import render_motion
from src.tools.transforms3d import change_for, transform_body_pose, get_z_rot
from src.tools.transforms3d import apply_rot_delta
from einops import rearrange, reduce
from torch.nn.functional import l1_loss, mse_loss, smooth_l1_loss
from src.utils.genutils import dict_to_device
from src.utils.art_utils import color_map
import torch
import torch.distributions as dist
import logging
import wandb
from src.diffusion import create_diffusion

log = logging.getLogger(__name__)

class MD(BaseModel):
    def __init__(self, 
                 text_encoder: DictConfig,
                 motion_condition_encoder: DictConfig,
                 infer_scheduler: DictConfig,
                 train_scheduler: DictConfig,
                 denoiser: DictConfig,
                 losses: DictConfig,
                 diff_params: DictConfig,
                 latent_dim: int,
                 nfeats: int,
                 input_feats: List[str],
                 statistics_path: str,
                 dim_per_feat: List[int],
                 norm_type: str,
                 smpl_path: str,
                 render_vids_every_n_epochs: Optional[int] = None,
                 num_vids_to_render: Optional[int] = None,
                 reduce_latents: Optional[str] = None,
                 condition: Optional[str] = "text",
                 motion_condition: Optional[str] = "source",
                 loss_on_positions: Optional[bool] = False,
                 loss_on_verts: Optional[bool] = False,
                 scale_loss_on_positions: Optional[int] = None,
                 loss_func_pos: str = 'mse', # l1 mse
                 loss_func_feats: str = 'mse', # l1 mse
                 renderer = None,
                 pad_inputs = False,
                 source_encoder: str = 'trans_enc',
                 **kwargs):

        super().__init__(statistics_path, nfeats, norm_type, input_feats,
                         dim_per_feat, smpl_path, num_vids_to_render,
                         loss_on_positions or loss_on_verts, renderer=renderer)

        if set(self.input_feats) == set(["body_transl_delta_pelv_xy",
                                         "body_orient_delta",
                                         "body_pose_delta"]):
            self.input_deltas = True
        else:
            self.input_deltas = False

        if set(["body_transl_delta_pelv_xy", "body_orient_delta",
                "body_pose_delta"]).issubset(self.input_feats):
            self.using_deltas = True
        else:
            self.using_deltas = False

        transl_feats = [x for x in self.input_feats if 'transl' in x]
        if set(transl_feats).issubset(["body_transl_delta", "body_transl_delta_pelv",
                                  "body_transl_delta_pelv_xy"]):
            self.using_deltas_transl = True
        else:
            self.using_deltas_transl = False

        self.smpl_path = smpl_path
        self.condition = condition
        self.motion_condition = motion_condition
        if self.motion_condition == 'source':
            if source_encoder == 'trans_enc':
                self.motion_cond_encoder = instantiate(motion_condition_encoder)
            else:
                self.motion_cond_encoder = None
        self.pad_inputs = pad_inputs 
        self.text_encoder = instantiate(text_encoder)
        self.loss_on_positions = loss_on_positions
        self.loss_on_verts = loss_on_verts
        # from torch import nn
        # self.condition_encoder = nn.Linear()
        self.ep_start_scale = scale_loss_on_positions
        # self.motion_decoder = instantiate(motion_decoder, nfeats=nfeats)

        # for k, v in self.render_data_buffer.items():
        #     self.store_examples[k] = {'ref': [], 'ref_features': [], 'keyids': []}
        # self.metrics = ComputeMetrics(smpl_path)
        self.input_feats = input_feats
        self.render_vids_every_n_epochs = render_vids_every_n_epochs
        self.num_vids_to_render = num_vids_to_render
        self.renderer = renderer

        # If we want to overide it at testing time
        self.reduce_latents = reduce_latents
        self.latent_dim = latent_dim
        self.diff_params = diff_params
        denoiser['use_deltas'] = self.input_deltas
        denoiser.motion_condition = self.motion_condition
        self.denoiser = instantiate(denoiser)
        from src.diffusion import create_diffusion

        from src.diffusion.gaussian_diffusion import ModelMeanType, ModelVarType
        from src.diffusion.gaussian_diffusion import LossType

        # ARGUMENTS FOR DIFFUSION
        # timestep_respacing --> None just the default linear things
        # noise_schedule="linear", squaredcos_cap_v2
        # use_kl=False,
        # sigma_small=False,
        # predict_xstart=False,
        # learn_sigma=True,
        # rescale_learned_sigmas=False,
        # diffusion_steps=1000
        # default: 1000 steps, linear noise schedule
        self.diffusion_process = create_diffusion(timestep_respacing=None,
                                     learn_sigma=False,
                                     sigma_small=True,
                                     diffusion_steps=self.diff_params.num_train_timesteps,
                                     noise_schedule=self.diff_params.noise_schedule,
                                     predict_xstart=False if self.diff_params.predict_type == 'noise' else True) # noise vs sample

        # self.diffusion = GaussianDiffusion(
        #       betas=betas,
        #       model_mean_type=ModelMeanType.EPSILON,
        #       model_var_type=ModelVarType.FIXED_SMALL,
        #       loss_type=LossType.MSE
        #         )
        # self.infer_scheduler = instantiate(infer_scheduler)
        # self.train_scheduler = instantiate(train_scheduler)
        # distribution of timesteps
        shape = 2.0
        scale = 1.0
        self.tsteps_distr = dist.Gamma(torch.tensor(shape),
                                       torch.tensor(scale))
        # Keep track of the losses
        # if train_scheduler.prediction_type == 'sample':
        #     self.predict_noise = False
        # else:
        #     self.predict_noise = True
        # self._losses = ModuleDict({split: instantiate(losses)
        #     for split in ["losses_train", "losses_test", "losses_val"]
        # })
        # self.losses = {key: self._losses["losses_" + key] for key in ["train",
        #                                                               "val",
        #                                                               "test"]}
        self.loss_params = losses
        # loss params terrible
        if loss_func_pos == 'l1':
            self.loss_func_pos = l1_loss
        elif loss_func_pos in ['mse', 'l2']:
            self.loss_func_pos = mse_loss
        elif loss_func_pos in ['sl1']:
            self.loss_func_pos = smooth_l1_loss

        if loss_func_feats == 'l1':
            self.loss_func_feats = l1_loss
        elif loss_func_feats in ['mse', 'l2']:
            self.loss_func_feats = mse_loss
        elif loss_func_feats in ['sl1']:
            self.loss_func_feats = smooth_l1_loss

        self.__post_init__()

    @torch.no_grad()
    def update_ema(ema_model, model, decay=0.9999):
        """
        Step the EMA model towards the current model.
        """
        ema_params = OrderedDict(ema_model.named_parameters())
        model_params = OrderedDict(model.named_parameters())

        for name, param in model_params.items():
            # TODO: Consider applying only to params that require_grad to avoid small numerical changes of pos_embed
            ema_params[name].mul_(decay).add_(param.data, alpha=1 - decay)
        
    def sample_from_distribution(
        self,
        dist,
        *,
        fact=None,
        sample_mean=False,
    ) -> Tensor:
        fact = fact if fact is not None else self.fact
        sample_mean = sample_mean if sample_mean is not None else self.sample_mean

        if sample_mean:
            return dist.loc.unsqueeze(0)

        # Reparameterization trick
        if fact is None:
            return dist.rsample().unsqueeze(0)

        # Resclale the eps
        eps = dist.rsample() - dist.loc
        z = dist.loc + fact * eps

        # add latent size
        z = z.unsqueeze(0)
        return z

    def _diffusion_reverse(self,
                           text_embeds, text_masks, 
                           motion_embeds, cond_motion_masks,
                           inp_motion_mask, diff_process,
                           init_vec=None,
                           init_from='noise',
                           gd_text=None, gd_motion=None, 
                           mode='full_cond',
                           return_init_noise=False,
                           steps_num=None):
        # guidance_scale_text: 7.5 #
        #  guidance_scale_motion: 1.5
        # init latents

        bsz = inp_motion_mask.shape[0]
        assert mode in ['full_cond', 'text_cond', 'mot_cond']
        assert inp_motion_mask is not None
        # len_to_gen = max(lengths) if not self.input_deltas else max(lengths) + 1
        if init_vec is None:
            initial_latents = torch.randn(
                (bsz, inp_motion_mask.shape[1], self.nfeats),
                device=inp_motion_mask.device,
                dtype=torch.float,
            )
            # scale the initial noise by the standard deviation required by the scheduler
            initial_latents = initial_latents
        else:
            initial_latents = init_vec

        if gd_text is None:
            gd_scale_text = self.diff_params.guidance_scale_text
        else:
            gd_scale_text = gd_text

        if gd_motion is None:
            gd_scale_motion = self.diff_params.guidance_scale_motion
        else:
            gd_scale_motion = gd_motion

        # set timesteps
        if steps_num is not None:
            rev_steps = steps_num
            log.info(f'Inference of: {rev_steps}') 
        elif init_from == 'source':
            rev_steps = diff_process.num_timesteps // 5
            log.info(f'Inference of: {rev_steps}')
        else:
            log.info(f'Inference of: 1000')
        # timesteps = self.infer_scheduler.timesteps.to(inp_motion_mask.device)
        # prepare extra kwargs for the scheduler step, since not all schedulers have the same signature
        # eta (η) is only used with the DDIMScheduler, and between [0, 1]


        # extra_step_kwargs = {}
        # if "eta" in set(
        #         inspect.signature(self.scheduler.step).parameters.keys()):
        #     extra_step_kwargs["eta"] = 0.0 # self.diff_params.scheduler.eta

        # inp_motion_mask = torch.cat([inp_motion_mask] * 2)
        # motion_embeds = torch.cat([motion_embeds, motion_embeds],
        #                     dim=0).unsqueeze(0)
        if text_embeds is not None:
            max_text_len = text_embeds.shape[1]
        else:
            max_text_len = 0

        #  both_rows, uncond_rows, text_rows1, motion_rows2
        if self.motion_condition == 'source' and motion_embeds is not None:
            max_motion_len = motion_embeds.shape[0] 
            uncondition_mask = self.filter_conditions(
                                        max_text_len=max_text_len,
                                        max_motion_len=max_motion_len,
                                        batch_size=bsz, 
                                        perc_only_text=0.0,
                                        perc_only_motion=0.0,
                                        perc_text_n_motion=0.0,
                                        perc_uncond=1.0, 
                                        randomize=False)

            condition_mask_text = self.filter_conditions(
                                        max_text_len=max_text_len,
                                        max_motion_len=max_motion_len,
                                        batch_size=bsz, 
                                        perc_only_text=1.0,
                                        perc_only_motion=0.0,
                                        perc_text_n_motion=0.0,
                                        perc_uncond=0.0, 
                                        randomize=False)
            if max_text_len > 1:
                condition_mask_text[:, :max_text_len] *= text_masks

            condition_mask_motion = self.filter_conditions(
                                        max_text_len=max_text_len,
                                        max_motion_len=max_motion_len,
                                        batch_size=bsz, 
                                        perc_only_text=0.0,
                                        perc_only_motion=1.0,
                                        perc_text_n_motion=0.0,
                                        perc_uncond=0.0, 
                                        randomize=False)
            condition_mask_motion[:, max_text_len:] *= cond_motion_masks

            condition_mask_both = self.filter_conditions(
                            max_text_len=max_text_len,
                            max_motion_len=max_motion_len,
                            batch_size=bsz, 
                            perc_only_text=0.0,
                            perc_only_motion=0.0,
                            perc_text_n_motion=1.0, 
                            perc_uncond=0.0,
                            randomize=False)
            # might need to adjust for motion if it is more than 1 token
            if max_text_len > 1:
                condition_mask_both[:, :max_text_len] *= text_masks
            condition_mask_both[:, max_text_len:] *= cond_motion_masks

        elif self.condition in ['text', 'text_uncondp']:
            uncondition_mask = self.filter_conditions(
                                        max_text_len=max_text_len,
                                        max_motion_len=0,
                                        batch_size=bsz, 
                                        perc_only_text=0.0,
                                        perc_only_motion=0.0,
                                        perc_text_n_motion=0.0, 
                                        perc_uncond=1.0,
                                        randomize=False)
            condition_mask_text = self.filter_conditions(
                                        max_text_len=max_text_len,
                                        max_motion_len=0,
                                        batch_size=bsz, 
                                        perc_only_text=1.0,
                                        perc_only_motion=0.0,
                                        perc_text_n_motion=0.0, 
                                        perc_uncond=0.0,
                                        randomize=False)
            if max_text_len > 1:
                condition_mask_text *= text_masks

        latent_model_input = initial_latents

            # # expand the latents if we are doing classifier free guidance
            # latent_model_input = torch.cat(
            #     [latents] * 2) if class_free else latents
            # predict the noise residual
            # Create sampling noise:
            
        # z = torch.randn(n, 4, latent_size, latent_size, device=device)
        # y = torch.tensor(class_labels, device=device)
        # cat_embeds = torch.cat([text_embeds, motion_embeds], 0)
        # Setup classifier-free guidance:
        if motion_embeds is not None:
            z = torch.cat([initial_latents, initial_latents, initial_latents], 0)
        else:
            z = torch.cat([initial_latents, initial_latents], 0)

        # y_null = torch.tensor([1000] * n, device=device)
        # y = torch.cat([y, y_null], 0)
        if motion_embeds is not None:
            model_kwargs = dict(# noised_motion=latent_model_input,
                                # timestep=t,
                                in_motion_mask=torch.cat([inp_motion_mask,
                                                        inp_motion_mask,
                                                        inp_motion_mask], 0),
                                text_embeds=torch.cat([torch.zeros_like(text_embeds),
                                                    torch.zeros_like(text_embeds),
                                                    text_embeds], 0),
                                condition_mask=torch.cat([uncondition_mask,
                                                        condition_mask_motion,
                                                        condition_mask_both], 0),
                                motion_embeds=torch.cat([torch.zeros_like(motion_embeds),
                                                        motion_embeds,
                                                        motion_embeds], 1),
                                guidance_motion=gd_motion,
                                guidance_text_n_motion=gd_text)
        else:
            model_kwargs = dict(# noised_motion=latent_model_input,
                    # timestep=t,
                    in_motion_mask=torch.cat([inp_motion_mask,
                                            inp_motion_mask], 0),
                    text_embeds=torch.cat([torch.zeros_like(text_embeds),
                                        text_embeds], 0),
                    condition_mask=torch.cat([uncondition_mask,
                                            condition_mask_text], 0),
                    motion_embeds=None,
                    guidance_motion=gd_motion,
                    guidance_text_n_motion=gd_text)

        # model_kwargs = dict(y=y, cfg_scale=args.cfg_scale)
        # Sample images:
        samples = diff_process.p_sample_loop(self.denoiser.forward_with_guidance,
                                             z.shape, z, 
                                             clip_denoised=False, 
                                             model_kwargs=model_kwargs,
                                             progress=True,
                                             device=initial_latents.device,)
        if motion_embeds is not None:
            _, _, samples = samples.chunk(3, dim=0)  # Remove null class samples
        else:
            _, samples = samples.chunk(2, dim=0)
        # [batch_size, 1, latent_dim] -> [1, batch_size, latent_dim]

        final_diffout = samples.permute(1, 0, 2)
        if return_init_noise:
            return initial_latents, final_diffout
        else:
            return final_diffout
    
    def sample_timesteps(self, samples: int, sample_mode=None):
        if sample_mode is None:
            if self.trainer.current_epoch / self.trainer.max_epochs > 0.5:

                gamma_samples = self.tsteps_distr.sample((samples,))
                lower_bound = 0
                upper_bound = self.diffusion_process.num_timesteps
                scaled_samples = upper_bound * (gamma_samples / gamma_samples.max()) 
                # Convert the samples to integers
                timesteps_sampled = scaled_samples.floor().int().to(self.device)
            else:
                timesteps_sampled = torch.randint(0,
                                    self.diffusion_process.num_timesteps,
                                     (samples, ),
                                    device=self.device)
        # elif isinstance(sample_mode, list):
            
        else:
            
            if sample_mode == 'uniform':
                timesteps_sampled = torch.randint(0,
                                        self.diffusion_process.num_timesteps,
                                        (samples, ),
                                        device=self.device)
        return timesteps_sampled

    @torch.no_grad()
    def denoise_motions(self, dif_out, target_lens, keyids,
                            texts_diff, curepoch, return_fnames=False):       
        ##### DEBUG THE MODEL #####
        import os
        cur_epoch = curepoch
        # if not self.training
        input_motion_feats = dif_out['input_motion_feats']
        timesteps = dif_out['timesteps']
        noisy_motion = dif_out['noised_motion_feats']
        diffusion_fw_out = dif_out['pred_motion_feats']

        mot_from_deltas = self.diffout2motion(input_motion_feats.detach())
        noisy_mot_from_deltas = self.diffout2motion(noisy_motion.detach())
        denois_mot_deltas = self.diffout2motion(diffusion_fw_out.detach())

        log_render_dic_debug = {}
        filenames_lst = []
        for idx in range(2):
            keyid_ts_str = f'{keyids[idx]}_ts_{str(timesteps[idx].item())}'
            tstep = f'timestep: {str(timesteps[idx].item())}'
            from src.render.mesh_viz import render_motion
            from src.render.video import stack_vids
            text_vid = f'{texts_diff[idx]}'

            one_mot_from_deltas = mot_from_deltas[idx, :target_lens[idx]]
            if self.using_deltas:
                one_mot_from_deltas = one_mot_from_deltas[...,
                                                          tot_dim_deltas:]

            uno_vid = pack_to_render(rots=one_mot_from_deltas[...,
                                                        3:].detach().cpu(),
                                        trans=one_mot_from_deltas[...,
                                                    :3].detach().cpu())
            in_fl = render_motion(self.renderer, uno_vid, 
                                  f'{curdir}/input_{keyid_ts_str}', 
                                  text_for_vid=text_vid, 
                                  pose_repr='aa',
                                  color=color_map['input'],
                                  )


            one_noisy_mot_from_deltas = noisy_mot_from_deltas[idx,
                                                               :target_lens[idx]]
            if self.using_deltas:
                one_noisy_mot_from_deltas = one_noisy_mot_from_deltas[...,
                                                          tot_dim_deltas:]
            no_vid = pack_to_render(rots=one_noisy_mot_from_deltas[...,
                                                        3:].detach().cpu(),
                                        trans=one_noisy_mot_from_deltas[...,
                                                    :3].detach().cpu())
            noised_fl = render_motion(self.renderer, no_vid,
                                      f'{curdir}/noised_{keyid_ts_str}',
                                      text_for_vid=text_vid,
                                      pose_repr='aa',
                                      color=color_map['noised'])


            one_denois_mot_deltas = denois_mot_deltas[idx, :target_lens[idx]]
            if self.using_deltas:
                one_denois_mot_deltas = one_denois_mot_deltas[...,
                                                          tot_dim_deltas:]
            deno_vid = pack_to_render(rots=one_denois_mot_deltas[...,
                                                        3:].detach().cpu(),
                                        trans=one_denois_mot_deltas[...,
                                                    :3].detach().cpu())
            denoised_fl = render_motion(self.renderer, deno_vid, 
                                        f'{curdir}/denoised_{keyid_ts_str}',
                                        text_for_vid=text_vid,
                                        pose_repr='aa',
                                        color=color_map['denoised'])


            fname_for_stack = f'{curdir}/stak_{keyid_ts_str}_{idx}.mp4'
            stacked_name = stack_vids([in_fl, noised_fl, denoised_fl],
                                      fname=fname_for_stack,
                                      orient='h')

    def _diffusion_process(self, input_motion_feats,
                           mask_in_mot,
                           text_encoded,
                           mask_for_condition,
                           motion_encoded=None,
                           sample=None,
                           lengths=None):
        """
        heavily from https://github.com/huggingface/diffusers/blob/main/examples/dreambooth/train_dreambooth.py
        """
        # our latent   [batch_size, n_token=1 or 5 or 10, latent_dim=256]
        # sd  latent   [batch_size, [n_token0=64,n_token1=64], latent_dim=4]
        # [n_token, batch_size, latent_dim] -> [batch_size, n_token, latent_dim]
 
        # source_latents = self.motion_encoder.skel_embedding(source_motion_feats)    

        # Sample noise that we'll add to the latents
        # [batch_size, n_token, latent_dim]
        input_motion_feats = input_motion_feats.permute(1, 0, 2)
        noise = torch.randn_like(input_motion_feats)
        bsz = input_motion_feats.shape[0]
        # Sample a random timestep for each motion
        timesteps = self.sample_timesteps(samples=bsz,
                                          sample_mode='uniform')
        timesteps = timesteps.long()
        model_args = dict(in_motion_mask=mask_in_mot,
                        #   timestep=timesteps,
                          text_embeds=text_encoded,
                          condition_mask=mask_for_condition,
                          motion_embeds=motion_encoded)
        diff_outs = self.diffusion_process.training_losses(self.denoiser,
                                                           input_motion_feats,
                                                           timesteps,
                                                           model_args)
        
        # Add noise to the latents according to the noise magnitude at each timestep
        # noisy_motion = self.train_scheduler.add_noise(input_motion_feats.clone(),
        #                                               noise,
        #                                               timesteps)
        # Predict the noise residual
        # diffusion_fw_out = self.denoiser(noised_motion=noisy_motion,
        #                                  in_motion_mask=mask_in_mot,
        #                                  timestep=timesteps,
        #                                  text_embeds=text_encoded,
        #                                  condition_mask=mask_for_condition,
        #                                  motion_embeds=motion_encoded,
        #                                  )

        # Chunk the noise and noise_pred into two parts and compute the loss on each part separately.
        # if self.losses.lmd_prior != 0.0:
        #     noise_pred, noise_pred_prior = torch.chunk(noise_pred, 2, dim=0)
        #     noise, noise_prior = torch.chunk(noise, 2, dim=0)
        # else:
        # if self.predict_noise:
        #     n_set = {
        #         "noise": noise,
        #         "noise_pred": diffusion_fw_out,
        #     }

        # else:
        #     n_set = {
        #         "pred_motion_feats": diffusion_fw_out,
        #         "noised_motion_feats": noisy_motion,
        #         "input_motion_feats": input_motion_feats,
        #         "timesteps": timesteps
        #     }
        return diff_outs

    def filter_conditions(self, max_text_len, max_motion_len,
                          batch_size, 
                          perc_only_text=0.05,  perc_only_motion=0.05,
                          perc_text_n_motion=0.85, perc_uncond=0.05,
                          randomize=True):

        # Define the dimensions of the tensor
        M = batch_size # Number of rows (adjust as needed)
        N = max_text_len + max_motion_len  # Total number of columns

        # Calculate the number of rows for each category
        
        # rows_ones = int(M * perc_text_n_motion)
        rows_uncond = int(round(M * perc_uncond))
        rows_text_only = int(round(M * perc_only_text))
        rows_motion_only = int(round(M * perc_only_motion))
        rows_both = M - rows_text_only - rows_uncond - rows_motion_only
        all_masks = []
        if rows_both:
            # Create rows with all ones
            both_rows = torch.ones((rows_both, N), dtype=torch.float)
            all_masks.append(both_rows)
        if rows_uncond:
            # Create rows with all zeros
            uncond_rows = torch.zeros((rows_uncond, N), dtype=torch.float)
            all_masks.append(uncond_rows)

        if rows_text_only:
            # Create rows with k zeros and w ones
            single_row_text = torch.cat((torch.ones(max_text_len,
                                              dtype=torch.float),
                                         torch.zeros(max_motion_len,
                                               dtype=torch.float),
                                         ))
            text_only_row = torch.cat([single_row_text[None]] * rows_text_only,
                                      dim=0)
            all_masks.append(text_only_row)

        if rows_motion_only:
            single_row_mot = torch.cat((torch.zeros(max_text_len, 
                                                    dtype=torch.float),
                                        torch.ones(max_motion_len,
                                                   dtype=torch.float)))
            motion_only_row = torch.cat([single_row_mot[None]] * rows_motion_only,
                                        dim=0)
            all_masks.append(motion_only_row)

        # Combine the rows
        final_mask = torch.cat(all_masks, dim=0)

        if randomize:
            # Shuffle the tensor if needed
            final_mask = final_mask[torch.randperm(final_mask.size(0))]

        return final_mask.bool().to(self.device)

    def denoise_forward(self, batch, mask_source_motion,
                        mask_target_motion,
                        sample_schema='uniform'):

        cond_emb_motion = None
        if self.motion_condition == 'source':
            source_motion_condition = batch['source_motion']
            if self.motion_cond_encoder is not None:
                cond_emb_motion = self.motion_cond_encoder(source_motion_condition,
                                                        mask_source_motion)
                cond_emb_motion = cond_emb_motion.unsqueeze(0)
            else:
                cond_emb_motion = source_motion_condition

        feats_for_denois = batch['target_motion']
        target_lens = batch['length_target']
        # motion encode
        # with torch.no_grad():
            
        # motion_feats = feats_ref.permute(1, 0, 2)
        batch_size = len(batch["text"])

        text = batch["text"]

        perc_uncondp = self.diff_params.prob_uncondp
        # text encode
        cond_emb_text, text_mask = self.text_encoder(text)
        # ALWAYS --> [ text condition || motion condition ] 
        # row order (rows=batch size) --> ---------------
        #                                 | rows_mixed  |
        #                                 | rows_uncond |
        #                                 |rows_txt_only|
        #                                 |rows_mot_only|
        #                                 ---------------
        
        if self.motion_condition == 'source':
            max_text_len = cond_emb_text.shape[1]
            max_motion_len = cond_emb_motion.shape[0]
            aug_mask = self.filter_conditions(max_text_len=max_text_len,
                                              max_motion_len=max_motion_len,
                                              batch_size=batch_size, 
                                              perc_only_text=0.05,
                                              perc_only_motion=0.05,
                                              perc_text_n_motion=0.85,
                                              perc_uncond=perc_uncondp, 
                                              randomize=False)
            if max_text_len > 1:
                aug_mask[:, :max_text_len] *= text_mask
            aug_mask[:, max_text_len:] *= mask_source_motion
            # aug_mask[-idx_motion_only:] *= motion_source_mask[-idx_motion_only:]
            aug_mask = aug_mask[torch.randperm(batch_size)]
        else:
            max_text_len = cond_emb_text.shape[1]
            aug_mask = self.filter_conditions(max_text_len=max_text_len,
                                              max_motion_len=0,
                                              batch_size=batch_size,
                                              perc_only_text=0.9,
                                              perc_only_motion=0.00,
                                              perc_text_n_motion=0.0,
                                              perc_uncond=perc_uncondp,
                                              randomize=False)
            # final_mask = final_mask[torch.randperm(final_mask.size(0))]
            no_of_uncond = int(round(batch_size * perc_uncondp))
            # aug_mask[:, :max_text_len] *= text_mask[no_of_uncond:]
            aug_mask = aug_mask[torch.randperm(batch_size)]

        # diffusion process return with noise and noise_pred
        n_set = self._diffusion_process(feats_for_denois,
                                        mask_in_mot=mask_target_motion,
                                        text_encoded=cond_emb_text, 
                                        motion_encoded=cond_emb_motion,
                                        mask_for_condition=aug_mask,
                                        lengths=target_lens,
                                        sample=sample_schema)
        return {**n_set}

    def train_diffusion_forward(self, batch, mask_source_motion,
                                mask_target_motion):

        cond_emb_motion = None
        batch_size = len(batch["text"])

        if self.motion_condition == 'source':
            source_motion_condition = batch['source_motion']
            if self.motion_cond_encoder is not None:
                cond_emb_motion = self.motion_cond_encoder(source_motion_condition,
                                                           mask_source_motion)
                cond_emb_motion = cond_emb_motion.unsqueeze(0)
                mask_source_motion = torch.ones((batch_size, 1),
                                                 dtype=bool,
                                                 device=self.device)
            else:
                cond_emb_motion = source_motion_condition

        feats_for_denois = batch['target_motion']
        target_lens = batch['length_target']

        text = batch["text"]
        perc_uncondp = self.diff_params.prob_uncondp
        perc_drop_text = self.diff_params.prob_drop_text
        perc_drop_motion = self.diff_params.prob_drop_motion
        perc_keep_both = 1 - perc_uncondp - perc_drop_motion - perc_drop_text
        # text encode
        cond_emb_text, text_mask = self.text_encoder(text)
        
        # ALWAYS --> [ text condition || motion condition ] 
        # row order (rows=batch size) --> ---------------
        #                                 | rows_mixed  |
        #                                 | rows_uncond |
        #                                 |rows_txt_only|
        #                                 |rows_mot_only|
        #                                 ---------------
        max_text_len = cond_emb_text.shape[1]
        import ipdb;ipdb.set_trace()
        if self.motion_condition == 'source':
            # motion should be alwasys S, B
            # text should be B, S
            max_motion_len = cond_emb_motion.shape[0]
            aug_mask = self.filter_conditions(max_text_len=max_text_len,
                                              max_motion_len=max_motion_len,
                                              batch_size=batch_size, 
                                              perc_only_text=perc_drop_motion,
                                              perc_only_motion=perc_drop_text,
                                              perc_text_n_motion=perc_keep_both,
                                              perc_uncond=perc_uncondp, 
                                              randomize=False)
            assert cond_emb_motion.shape[0] + cond_emb_text.shape[1] == aug_mask.shape[1]
            if max_text_len > 1:
                aug_mask[:, :max_text_len] *= text_mask
            aug_mask[:, max_text_len:] *= mask_source_motion
        else:
            aug_mask = self.filter_conditions(max_text_len=cond_emb_text.shape[1],
                                              max_motion_len=0,
                                              batch_size=batch_size,
                                              perc_only_text=perc_drop_motion,
                                              perc_only_motion=0.0,
                                              perc_text_n_motion=0.0,
                                              perc_uncond=perc_uncondp,
                                              randomize=False)
            if max_text_len > 1:
                aug_mask *= text_mask
        
        rand_perm = torch.randperm(batch_size)
        # random permutation along the batch dimension same for all
        aug_mask = aug_mask[rand_perm]
        cond_emb_text = cond_emb_text[rand_perm]
        mask_target_motion = mask_target_motion[rand_perm]
        feats_for_denois = feats_for_denois[:, rand_perm]
        if cond_emb_motion is not None:
            cond_emb_motion = cond_emb_motion[:, rand_perm]

        # diffusion process return with noise and noise_pred
        diff_outs = self._diffusion_process(feats_for_denois,
                                        mask_in_mot=mask_target_motion,
                                        text_encoded=cond_emb_text, 
                                        motion_encoded=cond_emb_motion,
                                        mask_for_condition=aug_mask)
        return diff_outs 

    #     return self.allsplit_epoch_end("train")

    # def on_validation_epoch_end(self):
    #     # # ToDo
    #     # # re-write vislization checkpoint?
    #     # # visualize validation
    #     # parameters = {"xx",xx}
    #     # vis_path = viz_epoch(self, dataset, epoch, parameters, module=None,
    #     #                         folder=parameters["folder"], writer=None, exps=f"_{dataset_val.dataset_name}_"+val_set)
    #     return self.allsplit_epoch_end("val")

    # def on_test_epoch_end(self):
    #     return self.allsplit_epoch_end("test")

    def training_step(self, batch, batch_idx):
        return self.allsplit_step("train", batch, batch_idx)

    def validation_step(self, batch, batch_idx):
        return self.allsplit_step("val", batch, batch_idx)

    def test_step(self, batch, batch_idx):
        return self.allsplit_step("test", batch, batch_idx)

    @property
    def jts_scale(self):
        warm_up_epochs = self.ep_start_scale
        if self.trainer.current_epoch <= warm_up_epochs:
            return 1.0
        else:
            max_loss_lambda = 10
            return min(((self.trainer.current_epoch - warm_up_epochs + 1)
                        / max_loss_lambda) * max_loss_lambda, max_loss_lambda)

    def compute_verts_loss(self, out_motion, padding_mask):
        from src.model.utils.tools import remove_padding, pack_to_render
        #from src.render.video import get_offscreen_renderer

        if self.using_deltas_transl:
            import torch.nn.functional as F
            compute_scale = 1
            motion_unnorm = self.diffout2motion(out_motion['pred_motion_feats'])
            gt_mot_unnorm = self.diffout2motion(out_motion['input_motion_feats'])
            if out_motion['pred_motion_feats'].shape[-1] < 135:
                motion_unnorm = F.pad(motion_unnorm, (0, 3))
                gt_mot_unnorm = F.pad(gt_mot_unnorm, (0, 3))
                compute_scale = 100
            # motion_unnorm = motion_unnorm.permute(1, 0, 2)
        else:
            # motion_unnorm = self.unnorm_delta(out_motion['pred_motion_feats'])
            motion_unnorm = self.unnorm_delta(out_motion['pred_motion_feats'])
            motion_norm = out_motion['pred_motion_feats']
        B, S = motion_unnorm.shape[:2]
        pred_smpl_params = pack_to_render(rots=motion_unnorm[..., 3:],
                                          trans=motion_unnorm[...,:3])
        gt_smpl_params = pack_to_render(rots=gt_mot_unnorm[..., 3:],
                                          trans=gt_mot_unnorm[...,:3])
        if not self.loss_on_verts:
            fast_smpl_layer = True
        else:
            fast_smpl_layer = False
        pred_smpl_out = self.run_smpl_fwd(pred_smpl_params['body_transl'],
                                        pred_smpl_params['body_orient'],
                                        pred_smpl_params['body_pose'].reshape(B,
                                                                              S, 
                                                                              63),
                                        fast=fast_smpl_layer)
        if self.loss_on_verts:
            pred_verts = pred_smpl_out.vertices

        pred_jts = pred_smpl_out.joints[:, :22] 
        gt_smpl_out= self.run_smpl_fwd(gt_smpl_params['body_transl'],
                                     gt_smpl_params['body_orient'],
                                     gt_smpl_params['body_pose'].reshape(B,S,63),
                                        fast=fast_smpl_layer)
        if self.loss_on_verts:
            gt_verts = gt_smpl_out.vertices
        gt_jts = gt_smpl_out.joints[:, :22]

        if self.loss_on_verts:
            pred_verts = rearrange(pred_verts, '(b s) ... -> b s ...',
                                    s=S, b=B)
            gt_verts = rearrange(gt_verts, '(b s) ... -> b s ...',
                                    s=S, b=B)
        pred_jts = rearrange(pred_jts, '(b s) ... -> b s ...',
                                s=S, b=B)
        gt_jts = rearrange(gt_jts, '(b s) ... -> b s ...',
                                s=S, b=B)
        loss_joints = torch.tensor(0.0)
        loss_verts = torch.tensor(0.0)

        if self.loss_on_verts:
        #  Could do this --> * self.jts_scale [does not work for now] 
            loss_verts = self.loss_func_pos(pred_verts, gt_verts,
                                            reduction='none')
            loss_verts = reduce(loss_verts, 's b j d -> s b', 'mean')
            loss_verts = (loss_verts * padding_mask).sum() / padding_mask.sum()
        if self.loss_on_positions:
        #  Could do this --> * self.jts_scale [does not work for now] 
            loss_jts = self.loss_func_pos(pred_jts, gt_jts,
                                          reduction='none')
            loss_jts = reduce(loss_jts, 's b j d -> s b', 'mean')
            loss_jts = (loss_jts * padding_mask).sum() / padding_mask.sum()
        
        return loss_verts * compute_scale, loss_joints

    def compute_joints_loss(self, out_motion, joints_gt, padding_mask):

        from src.render.mesh_viz import render_skeleton, render_motion
        from src.model.utils.tools import remove_padding, pack_to_render
        #from src.render.video import get_offscreen_renderer
        
        if self.input_deltas:
            motion_unnorm = self.diffout2motion(out_motion['pred_motion_feats'],
                                                full_deltas=True)
            motion_unnorm = motion_unnorm.permute(1, 0, 2)
        elif self.using_deltas_transl: 
            motion_unnorm = self.diffout2motion(out_motion['pred_motion_feats'])
            # motion_unnorm = motion_unnorm.permute(1, 0, 2)
        else:
            # motion_unnorm = self.unnorm_delta(out_motion['pred_motion_feats'])
            motion_unnorm = self.unnorm_delta(out_motion['pred_motion_feats'])
            motion_norm = out_motion['pred_motion_feats']
        B, S = motion_unnorm.shape[:2]

        if False: # self.trainer.current_epoch % 20 == 0:
            iid = f'epoch-{self.trainer.current_epoch}'
            tot_dim_deltas = 0
            if self.using_deltas:
                for idx_feat, in_feat in enumerate(self.input_feats):
                    if 'delta' in in_feat:
                        tot_dim_deltas += self.input_feats_dims[idx_feat]
                motion_unnorm = motion_unnorm[..., tot_dim_deltas:]

            motion_unnorm_rd = pack_to_render(rots=motion_unnorm[..., 3:],
                                           trans=motion_unnorm[..., :3])

            B, S = motion_unnorm_rd['body_transl'].shape[:2]

            jts_unnorm = self.run_smpl_fwd(motion_unnorm_rd['body_transl'],
                                            motion_unnorm_rd['body_orient'],
                            motion_unnorm_rd['body_pose'].reshape(B, S, 63)
                                           ).joints

            jts_unnorm = rearrange(jts_unnorm[:, :22], '(b s) ... -> b s ...',
                                    s=S, b=B)
            
            render_skeleton(self.renderer,
                            positions=jts_unnorm[0].detach().cpu().numpy(),
                            filename=f'jts_unnorm_0{iid}')
            render_skeleton(self.renderer,
                            positions=jts_unnorm[1].detach().cpu().numpy(),
                            filename=f'jts_unnorm_1{iid}')

            motion_norm_rd = pack_to_render(rots=motion_norm[..., 3:],
                                         trans=motion_norm[..., :3])

            jts_norm = self.run_smpl_fwd(motion_norm_rd['body_transl'],
                                            motion_norm_rd['body_orient'],
                                            motion_norm_rd['body_pose'].reshape(B,
                                                                                S, 
                                                                                63)).joints
            jts_norm = rearrange(jts_norm[:, :22], '(b s) ... -> b s ...',
                                    s=S, b=B)
            render_skeleton(self.renderer, positions=jts_norm[0].detach().cpu().numpy(),
                            filename=f'jts_norm_0{iid}')
            render_skeleton(self.renderer, positions=jts_norm[1].detach().cpu().numpy(),
                            filename=f'jts_norm_1{iid}')


            render_skeleton(self.renderer, positions=joints_gt[0].detach().cpu().numpy(),
                            filename=f'jts_gt_0{iid}')
            render_skeleton(self.renderer, positions=joints_gt[1].detach().cpu().numpy(),
                            filename=f'jts_gt_1{iid}')
        tot_dim_deltas = 0
        if self.using_deltas:
            for idx_feat, in_feat in enumerate(self.input_feats):
                if 'delta' in in_feat:
                    tot_dim_deltas += self.input_feats_dims[idx_feat]
            motion_unnorm = motion_unnorm[..., tot_dim_deltas:]


        pred_smpl_params = pack_to_render(rots=motion_unnorm[..., 3:],
                                          trans=motion_unnorm[...,:3])

        pred_joints = self.run_smpl_fwd(pred_smpl_params['body_transl'],
                                        pred_smpl_params['body_orient'],
                                        pred_smpl_params['body_pose'].reshape(B,
                                                                              S, 
                                                                              63)).joints
# self.run_smpl_fwd(pred_smpl_params['body_transl'],pred_smpl_params['body_orient'],pred_smpl_params['body_pose'].reshape(B, S, 63)).joints
        pred_joints = rearrange(pred_joints[:, :22], '(b s) ... -> b s ...',
                                s=S, b=B)
        
        #  Could do this --> * self.jts_scale [does not work for now] 
        loss_joints = self.loss_func_pos(pred_joints, joints_gt,
                                         reduction='none')
        loss_joints = reduce(loss_joints, 's b j d -> s b', 'mean')
        loss_joints = (loss_joints * padding_mask).sum() / padding_mask.sum()
         
        # import numpy as np
        # np.save('gt.npz',joints_gt[0].detach().cpu().numpy())  
        # np.save('pred.npz', pred_joints[0].detach().cpu().numpy())

        return loss_joints, pred_smpl_params

    def compute_losses(self, out_dict, motion_mask_source, 
                       motion_mask_target):
        from torch import nn
        from src.data.tools.tensors import lengths_to_mask

        if self.input_deltas:
            pad_mask_jts_pos = motion_mask_target
            pad_mask = motion_mask_target
        else:
            pad_mask_jts_pos = motion_mask_target
            pad_mask = motion_mask_target
        f_rg = np.cumsum([0] + self.input_feats_dims)
        all_losses_dict = {}
        tot_loss = torch.tensor(0.0, device=self.device)
        if self.loss_params['predict_epsilon']:
            noise_loss = self.loss_func_feats(out_dict['target'],
                                              out_dict['model_output'],
                                              reduction='none')
        # predict x
        else:
            data_loss = self.loss_func_feats(out_dict['target'],
                                             out_dict['model_output'],
                                             reduction='none')
            if self.input_deltas:
                first_pose_loss = data_loss[:, 0].mean(-1)
                first_pose_loss = first_pose_loss.mean()
                full_feature_loss = data_loss[:, 1:]
            else:
                first_pose_loss = torch.tensor(0.0)
                full_feature_loss = data_loss
            # maybe i should do weighted average .. maybe not
            for i, _ in enumerate(f_rg[:-1]):
                if 'delta' in self.input_feats[i]:
                    cur_feat_loss = full_feature_loss[:, 1:, f_rg[i]:f_rg[i+1]
                                                      ].mean(-1)*pad_mask[:, 1:]
                    tot_feat_loss = cur_feat_loss.sum() / pad_mask[:, 1:].sum()
                    all_losses_dict.update({self.input_feats[i]: tot_feat_loss})
                else:
                    cur_feat_loss = full_feature_loss[..., f_rg[i]:f_rg[i+1]
                                                      ].mean(-1)*pad_mask
                    tot_feat_loss = cur_feat_loss.sum() / pad_mask.sum()
                    all_losses_dict.update({self.input_feats[i]: tot_feat_loss})
                tot_loss += tot_feat_loss
            # trans_loss = full_feature_loss[..., :lparts[0]].mean(-1)*pad_mask
            # trans_loss = trans_loss.sum() / pad_mask.sum()

            # orient_loss = full_feature_loss[..., 
            #                           lparts[0]:lparts[1]].mean(-1)*pad_mask
            # orient_loss = orient_loss.sum() / pad_mask.sum()

            # pose_loss = full_feature_loss[...,
            #                         lparts[1]:lparts[2]].mean(-1)*pad_mask
            # pose_loss = pose_loss.sum() / pad_mask.sum()            

            # total_loss = pose_loss + trans_loss + orient_loss + first_pose_loss

            # total_loss = first_pose_loss
        if self.loss_on_verts or self.loss_on_positions:
            loss_verts, loss_jts = self.compute_verts_loss(out_dict, 
                                                    pad_mask_jts_pos)
            all_losses_dict['total_loss'] += loss_verts
            all_losses_dict['total_loss'] += loss_jts

            if loss_verts != 0.0:
                all_losses_dict['loss_verts'] = loss_verts
            if loss_jts != 0.0:
                all_losses_dict['loss_jts'] = loss_jts

            tot_loss = tot_loss + loss_verts + loss_jts
        tot_div = len(self.input_feats) + 1 if self.loss_on_positions else len(self.input_feats)
        tot_loss /= len(self.input_feats)
        all_losses_dict['total_loss'] = tot_loss

        return tot_loss, all_losses_dict 
    # {'total_loss': total_loss,
    #                         self.input_feats[2]: pose_loss,
    #                         self.input_feats[1]: orient_loss,
    #                         self.input_feats[0]: trans_loss,
    #                         'first_pose_loss': first_pose_loss,
    #                         'global_joints_loss': loss_joints,
    #                         }

    def generate_pose(self, texts_cond, motions_cond,
                        mask_source, mask_target, 
                        init_vec_method='noise', init_vec=None,
                        gd_text=None, gd_motion=None, 
                        return_init_noise=False, 
                        condition_mode='full_cond', num_diff_steps=None):
        bsz, seqlen_tgt = mask_target.shape
        feat_sz = sum(self.input_feats_dims)
        if texts_cond is not None:
            text_emb, text_mask = self.text_encoder(texts_cond)

        cond_emb_motion = None
        cond_motion_mask = None
        
        if self.motion_condition == 'source':
            bsz, seqlen_src = mask_source.shape
            if condition_mode == 'full_cond' or condition_mode == 'mot_cond' :
                source_motion_condition = motions_cond
                cond_emb_motion = source_motion_condition
                cond_motion_mask = mask_source
            else:
                cond_emb_motion = torch.zeros(seqlen_src, bsz, feat_sz,
                                                device=self.device)
                cond_motion_mask = torch.ones((bsz, 1),
                                            dtype=bool, device=self.device)

        if init_vec_method == 'noise_prev':
            init_diff_rev = init_vec
        elif init_vec_method == 'source':
            init_diff_rev = motions_cond
            tgt_len = 1
            src_len = 1
            init_diff_rev = init_diff_rev.permute(1, 0, 2)
        else:
            init_diff_rev = None
            # complete noise
            
        with torch.no_grad():
            if return_init_noise:
                init_noise, diff_out = self._diffusion_reverse(text_emb, 
                                                text_mask,
                                                cond_emb_motion,
                                                cond_motion_mask,
                                                mask_target, 
                                                init_vec=init_diff_rev,
                                                init_from=init_vec_method,
                                                gd_text=gd_text, 
                                                gd_motion=gd_motion,
                                                return_init_noise=return_init_noise,
                                                mode=condition_mode,
                                                steps_num=num_diff_steps)
                return init_noise, diff_out.permute(1, 0, 2)

            else:
                diff_out = self._diffusion_reverse(text_emb, 
                                                text_mask,
                                                cond_emb_motion,
                                                cond_motion_mask,
                                                mask_target, 
                                                init_vec=init_diff_rev,
                                                init_from=init_vec_method,
                                                gd_text=gd_text, 
                                                gd_motion=gd_motion,
                                                return_init_noise=return_init_noise,
                                                mode=condition_mode,
                                                steps_num=num_diff_steps)

            return diff_out.permute(1, 0, 2)

    
    def generate_motion(self, texts_cond, motions_cond,
                        mask_source, mask_target,
                        diffusion_process, 
                        init_vec_method='noise', init_vec=None,
                        gd_text=None, gd_motion=None, 
                        return_init_noise=False, 
                        condition_mode='full_cond',
                        num_diff_steps=None, 
                        ):
        # uncond_tokens = [""] * len(texts_cond)
        # if self.condition == 'text':
        #     uncond_tokens.extend(texts_cond)
        # elif self.condition == 'text_uncond':
        #     uncond_tokens.extend(uncond_tokens)
        bsz, seqlen_tgt = mask_target.shape
        feat_sz = sum(self.input_feats_dims)
        if texts_cond is not None:
            text_emb, text_mask = self.text_encoder(texts_cond)

        cond_emb_motion = None
        cond_motion_mask = None
        if self.motion_condition == 'source':
            bsz, seqlen_src = mask_source.shape
            if condition_mode == 'full_cond' or condition_mode == 'mot_cond' :
                if self.motion_cond_encoder is not None:
                    source_motion_condition = motions_cond

                    cond_emb_motion = self.motion_cond_encoder(source_motion_condition, 
                                                               mask_source)
                    # assuming encoding of a single token!
                    cond_emb_motion = cond_emb_motion.unsqueeze(0)
                    cond_motion_mask = torch.ones((mask_source.shape[0], 1),
                                                dtype=bool, device=self.device)
                else:
                    source_motion_condition = motions_cond
                    cond_emb_motion = source_motion_condition
                    cond_motion_mask = mask_source
            else:
                if self.motion_cond_encoder is not None:
                    cond_emb_motion = torch.zeros(1, bsz,
                                                  self.denoiser.latent_dim,
                                                   device=self.device)
                    cond_motion_mask = torch.ones((bsz, 1),
                                                dtype=bool, device=self.device)
                else:
                    cond_emb_motion = torch.zeros(seqlen_src, bsz, feat_sz,
                                                   device=self.device)
                    cond_motion_mask = torch.ones((bsz, 1),
                                                dtype=bool, device=self.device)

        if init_vec_method == 'noise_prev':
            init_diff_rev = init_vec
        elif init_vec_method == 'source':
            init_diff_rev = motions_cond
            tgt_len = mask_target.shape[-1]
            src_len = mask_source.shape[-1]
            if tgt_len > src_len:
                init_diff_rev = torch.cat([init_diff_rev,
                                            torch.zeros((tgt_len-src_len,
                                                          *init_diff_rev.shape[1:]),
                                                        device=self.device)],
                                            dim=0)
                init_diff_rev = init_diff_rev.permute(1, 0, 2)
            else:
                init_diff_rev = init_diff_rev[:tgt_len]
                init_diff_rev = init_diff_rev.permute(1, 0, 2)
        else:
            init_diff_rev = None
            # complete noise
            
        with torch.no_grad():
            if return_init_noise:
                init_noise, diff_out = self._diffusion_reverse(text_emb, 
                                                text_mask,
                                                cond_emb_motion,
                                                cond_motion_mask,
                                                mask_target, 
                                                diffusion_process,
                                                init_vec=init_diff_rev,
                                                init_from=init_vec_method,
                                                gd_text=gd_text, 
                                                gd_motion=gd_motion,
                                                return_init_noise=return_init_noise,
                                                mode=condition_mode,
                                                steps_num=num_diff_steps)
                return init_noise, diff_out.permute(1, 0, 2)

            else:
                diff_out = self._diffusion_reverse(text_emb, 
                                                text_mask,
                                                cond_emb_motion,
                                                cond_motion_mask,
                                                mask_target, 
                                                diffusion_process,
                                                init_vec=init_diff_rev,
                                                init_from=init_vec_method,
                                                gd_text=gd_text, 
                                                gd_motion=gd_motion,
                                                return_init_noise=return_init_noise,
                                                mode=condition_mode,
                                                steps_num=num_diff_steps)

            return diff_out.permute(1, 0, 2)

    def integrate_feats2motion(self, first_pose_norm, delta_motion_norm):
        """"
        Given a state [translation, orientation, pose] and state deltas,
        properly calculate the next state
        input and output are normalised features hence we first unnormalise,
        perform the calculatios and then normalise again
        """
        # unnorm features

        first_pose = self.unnorm_state(first_pose_norm)
        delta_motion = self.unnorm_delta(delta_motion_norm)

        # apply deltas
        # get velocity in global c.f. and add it to the state position
        assert 'body_transl_delta_pelv_xy' in self.input_feats
        pelvis_orient = first_pose[..., 3:9]
        R_z = get_z_rot(pelvis_orient, in_format="6d")
 
        # rotate R_z
        root_vel = change_for(delta_motion[..., :3],
                              R_z.squeeze(), forward=False)

        new_state_pos = first_pose[..., :3].squeeze() + root_vel

        # apply rotational deltas
        new_state_rot = apply_rot_delta(first_pose[..., 3:].squeeze(), 
                                        delta_motion[..., 3:],
                                        in_format="6d", out_format="6d")

        # cat and normalise the result
        new_state = torch.cat((new_state_pos, new_state_rot), dim=-1)
        new_state_norm = self.norm_state(new_state)
        return new_state_norm


    def integrate_translation(self, pelv_orient_norm, first_trans,
                              delta_transl_norm):
        """"
        Given a state [translation, orientation, pose] and state deltas,
        properly calculate the next state
        input and output are normalised features hence we first unnormalise,
        perform the calculatios and then normalise again
        """
        # B, S, 6d
        pelv_orient_unnorm = self.cat_inputs(self.unnorm_inputs(
                                                [pelv_orient_norm],
                                                ['body_orient'])
                                             )[0]
        # B, S, 3
        delta_trans_unnorm = self.cat_inputs(self.unnorm_inputs(
                                                [delta_transl_norm],
                                                ['body_transl_delta_pelv'])
                                                )[0]
        # B, 1, 3
        first_trans = self.cat_inputs(self.unnorm_inputs(
                                                [first_trans],
                                                ['body_transl'])
                                          )[0]

        # apply deltas
        # get velocity in global c.f. and add it to the state position
        assert 'body_transl_delta_pelv' in self.input_feats
        pelv_orient_unnorm_rotmat = transform_body_pose(pelv_orient_unnorm,
                                                        "6d->rot")
        trans_vel_pelv = change_for(delta_trans_unnorm,
                                    pelv_orient_unnorm_rotmat,
                                    forward=False)

        # new_state_pos = prev_trans_norm.squeeze() + trans_vel_pelv
        full_trans_unnorm = torch.cumsum(trans_vel_pelv,
                                          dim=1) + first_trans
        full_trans_unnorm = torch.cat([first_trans,
                                       full_trans_unnorm], dim=1)
        return full_trans_unnorm


    def diffout2motion(self, diffout, full_deltas=False):
        if diffout.shape[1] == 1:
            rots_unnorm = self.cat_inputs(self.unnorm_inputs(self.uncat_inputs(
                                                            diffout,
                                                            self.input_feats_dims
                                                            ),
                                          self.input_feats))[0]
            full_motion_unnorm = rots_unnorm
        elif full_deltas:
            # FIRST POSE FOR GENERATION & DELTAS FOR INTEGRATION
            first_pose = diffout[:, :1]
            delta_feats = diffout[:, 1:]

            # FORWARD PASS 
            full_mot = [first_pose.squeeze()[None]]
            prev_pose = first_pose
            for i in range(delta_feats.shape[1]):
                cur_pose = self.integrate_feats2motion(prev_pose.squeeze(),
                                                    delta_feats[:, i])
                prev_pose = cur_pose
                full_mot.append(cur_pose[None])

            full_motion_norm = torch.cat(full_mot, dim=0)
            full_motion_unnorm = self.unnorm_state(full_motion_norm)
        else:
            # - "body_transl_delta_pelv_xy_wo_z"
            # - "body_transl_z"
            # - "z_orient_delta"
            # - "body_orient_xy"
            # - "body_pose"
            # - "body_joints_local_wo_z_rot"
            feats_unnorm = self.cat_inputs(self.unnorm_inputs(
                                            self.uncat_inputs(diffout,
                                                self.input_feats_dims),
                                            self.input_feats))[0]
            # FIRST POSE FOR GENERATION & DELTAS FOR INTEGRATION
            if "body_joints_local_wo_z_rot" in self.input_feats:
                idx = self.input_feats.index("body_joints_local_wo_z_rot")
                feats_unnorm = feats_unnorm[..., :-self.input_feats_dims[idx]]

            first_trans = torch.zeros(*diffout.shape[:-1], 3,
                                      device=self.device)[:, [0]]
            if 'z_orient_delta' in self.input_feats:
                first_orient_z = torch.eye(3, device=self.device).unsqueeze(0)  # Now the shape is (1, 1, 3, 3)
                first_orient_z = first_orient_z.repeat(feats_unnorm.shape[0], 1, 1)  # Now the shape is (B, 1, 3, 3)
                first_orient_z = transform_body_pose(first_orient_z, 'rot->6d') 

                # --> first_orient_z convert to 6d
                # integrate z orient delta --> z component tof orientation
                z_orient_delta = feats_unnorm[..., 9:15]

                from src.tools.transforms3d import apply_rot_delta, remove_z_rot, get_z_rot, change_for
                prev_z = first_orient_z 
                full_z_angle = [first_orient_z[:, None]]
                for i in range(1, z_orient_delta.shape[1]):
                    curr_z = apply_rot_delta(prev_z, z_orient_delta[:, i])
                    prev_z = curr_z.clone()
                    full_z_angle.append(curr_z[:,None])
                full_z_angle = torch.cat(full_z_angle, dim=1)
                full_z_angle_rotmat = get_z_rot(full_z_angle)
                # full_orient = torch.cat([full_z_angle, xy_orient], dim=-1)
                xy_orient = feats_unnorm[..., 3:9]
                xy_orient_rotmat = transform_body_pose(xy_orient, '6d->rot')
                # xy_orient = remove_z_rot(xy_orient, in_format="6d")

                # GLOBAL ORIENTATION
                # full_z_angle = transform_body_pose(full_z_angle_rotmat,
                #                                    'rot->6d')

                # full_global_orient = apply_rot_delta(full_z_angle,
                #                                      xy_orient)
                full_global_orient_rotmat = full_z_angle_rotmat @ xy_orient_rotmat
                full_global_orient = transform_body_pose(full_global_orient_rotmat,
                                                         'rot->6d')

                first_trans = self.cat_inputs(self.unnorm_inputs(
                                                        [first_trans],
                                                        ['body_transl'])
                                                )[0]

                # apply deltas
                # get velocity in global c.f. and add it to the state position
                assert 'body_transl_delta_pelv' in self.input_feats
                pelvis_delta = feats_unnorm[..., :3]
                trans_vel_pelv = change_for(pelvis_delta[:, 1:],
                                            full_global_orient_rotmat[:, :-1],
                                            forward=False)

                # new_state_pos = prev_trans_norm.squeeze() + trans_vel_pelv
                full_trans = torch.cumsum(trans_vel_pelv,
                                                dim=1) + first_trans
                full_trans = torch.cat([first_trans, full_trans], dim=1)

                #  "body_transl_delta_pelv_xy_wo_z"
                # first_trans = self.cat_inputs(self.unnorm_inputs(
                #                                         [first_trans],
                #                                         ['body_transl'])
                #                                 )[0]

                # pelvis_xy = pelvis_delta_xy
                # FULL TRANSLATION
                # full_trans = torch.cat([pelvis_xy, 
                #                         feats_unnorm[..., 2:3][:,1:]], dim=-1)  
                #############
                full_rots = torch.cat([full_global_orient, 
                                       feats_unnorm[...,-21*6:]],
                                      dim=-1)
                full_motion_unnorm = torch.cat([full_trans,
                                                full_rots], dim=-1)

            elif "body_orient_delta" in self.input_feats:
                delta_trans = diffout[..., 6:9]
                pelv_orient = diffout[..., 9:15]

                # for i in range(1, delta_trans.shape[1]):
                full_trans_unnorm = self.integrate_translation(pelv_orient[:, :-1],
                                                            first_trans,
                                                            delta_trans[:, 1:])
                rots_unnorm = self.cat_inputs(self.unnorm_inputs(self.uncat_inputs(
                                                                diffout[..., 9:],
                                                        self.input_feats_dims[2:]),
                                                self.input_feats[2:])
                                                )[0]
                full_motion_unnorm = torch.cat([full_trans_unnorm,
                                                rots_unnorm], dim=-1)

            else:
                delta_trans = diffout[..., :3]
                pelv_orient = diffout[..., 3:9]
                # for i in range(1, delta_trans.shape[1]):
                full_trans_unnorm = self.integrate_translation(pelv_orient[:, :-1],
                                                            first_trans,
                                                            delta_trans[:, 1:])
                rots_unnorm = self.cat_inputs(self.unnorm_inputs(self.uncat_inputs(
                                                                diffout[..., 3:],
                                                        self.input_feats_dims[1:]),
                                                self.input_feats[1:])
                                                )[0]
                full_motion_unnorm = torch.cat([full_trans_unnorm,
                                                rots_unnorm], dim=-1)
            

        return full_motion_unnorm
    
    
    def visualize_diffusion(self, dif_out, target_lens, keyids, texts_diff,
                            curepoch, return_fnames=False):       
        ##### DEBUG THE MODEL #####
        import os
        cur_epoch = curepoch
        # if not self.training
        curdir = f'debug/epoch-{cur_epoch}'
        os.makedirs(curdir, exist_ok=True)
        input_motion_feats = dif_out['input_motion_feats']
        timesteps = dif_out['timesteps']
        noisy_motion = dif_out['noised_motion_feats']
        diffusion_fw_out = dif_out['pred_motion_feats']
        if self.using_deltas:
            tot_dim_deltas = 0
            for idx_feat, in_feat in enumerate(self.input_feats):
                if 'delta' in in_feat:
                    tot_dim_deltas += self.input_feats_dims[idx_feat]

        if self.input_deltas:
            # integrate all motions
            mot_from_deltas = self.diffout2motion(input_motion_feats.detach(), 
                                                  full_deltas=True)
            noisy_mot_from_deltas = self.diffout2motion(noisy_motion.detach(), 
                                                  full_deltas=True)
            denois_mot_deltas = self.diffout2motion(diffusion_fw_out.detach(), 
                                                  full_deltas=True)
            mot_from_deltas = mot_from_deltas.permute(1, 0, 2)
            noisy_mot_from_deltas = noisy_mot_from_deltas.permute(1, 0, 2)
            denois_mot_deltas = denois_mot_deltas.permute(1, 0, 2)
        elif self.using_deltas_transl:
            mot_from_deltas = self.diffout2motion(input_motion_feats.detach())
            noisy_mot_from_deltas = self.diffout2motion(noisy_motion.detach())
            denois_mot_deltas = self.diffout2motion(diffusion_fw_out.detach())
            # mot_from_deltas = mot_from_deltas.permute(1, 0, 2)
            # noisy_mot_from_deltas = noisy_mot_from_deltas.permute(1, 0, 2)
            # denois_mot_deltas = denois_mot_deltas.permute(1, 0, 2)
        else:
            # integrate all motions
            mot_from_deltas = self.unnorm_delta(input_motion_feats.detach())
            noisy_mot_from_deltas = self.unnorm_delta(noisy_motion.detach())
            denois_mot_deltas = self.unnorm_delta(diffusion_fw_out.detach())

        log_render_dic_debug = {}
        filenames_lst = []
        for idx in range(2):
            keyid_ts_str = f'{keyids[idx]}_ts_{str(timesteps[idx].item())}'
            tstep = f'timestep: {str(timesteps[idx].item())}'
            from src.render.mesh_viz import render_motion
            from src.render.video import stack_vids
            text_vid = f'{texts_diff[idx]}'

            one_mot_from_deltas = mot_from_deltas[idx, :target_lens[idx]]
            if self.using_deltas:
                one_mot_from_deltas = one_mot_from_deltas[...,
                                                          tot_dim_deltas:]

            uno_vid = pack_to_render(rots=one_mot_from_deltas[...,
                                                        3:].detach().cpu(),
                                        trans=one_mot_from_deltas[...,
                                                    :3].detach().cpu())
            in_fl = render_motion(self.renderer, uno_vid, 
                                  f'{curdir}/input_{keyid_ts_str}', 
                                  text_for_vid=text_vid, 
                                  pose_repr='aa',
                                  color=color_map['input'])


            one_noisy_mot_from_deltas = noisy_mot_from_deltas[idx,
                                                               :target_lens[idx]]
            if self.using_deltas:
                one_noisy_mot_from_deltas = one_noisy_mot_from_deltas[...,
                                                          tot_dim_deltas:]
            no_vid = pack_to_render(rots=one_noisy_mot_from_deltas[...,
                                                        3:].detach().cpu(),
                                        trans=one_noisy_mot_from_deltas[...,
                                                    :3].detach().cpu())
            noised_fl = render_motion(self.renderer, no_vid,
                                      f'{curdir}/noised_{keyid_ts_str}',
                                      text_for_vid=text_vid,
                                      pose_repr='aa',
                                      color=color_map['noised'])


            one_denois_mot_deltas = denois_mot_deltas[idx, :target_lens[idx]]
            if self.using_deltas:
                one_denois_mot_deltas = one_denois_mot_deltas[...,
                                                          tot_dim_deltas:]
            deno_vid = pack_to_render(rots=one_denois_mot_deltas[...,
                                                        3:].detach().cpu(),
                                        trans=one_denois_mot_deltas[...,
                                                    :3].detach().cpu())
            denoised_fl = render_motion(self.renderer, deno_vid, 
                                        f'{curdir}/denoised_{keyid_ts_str}',
                                        text_for_vid=text_vid,
                                        pose_repr='aa',
                                        color=color_map['denoised'])


            fname_for_stack = f'{curdir}/stak_{keyid_ts_str}_{idx}.mp4'
            stacked_name = stack_vids([in_fl, noised_fl, denoised_fl],
                                      fname=fname_for_stack,
                                      orient='h')
            logname = f'debug_renders/' + f'ep-{cur_epoch}_{keyids[idx]}_{idx}'
            log_render_dic_debug[logname] = wandb.Video(stacked_name, fps=30,
                                                        format='mp4',
                                                        caption=tstep) 
        if return_fnames:
            return filenames_lst
        else:
            self.logger.experiment.log(log_render_dic_debug)

        ##### DEBUG THE MODEL #####

    def allsplit_step(self, split: str, batch, batch_idx):
        from src.data.tools.tensors import lengths_to_mask
        input_batch = self.norm_and_cat(batch, self.input_feats)
        # import ipdb;ipdb.set_trace()
        for k, v in input_batch.items():
            if self.input_deltas:
                batch[f'{k}_motion'] = v[1:]
            else:
                batch[f'{k}_motion'] = v
                # batch[f'length_{k}'] = [v.shape[0]] * v.shape[1]
            if v.shape[0] > 1 and self.pad_inputs:
                batch[f'{k}_motion'] = torch.nn.functional.pad(v, (0, 0, 0, 0, 0,
                                                               300 - v.size(0)),
                                                           value=0)
<<<<<<< HEAD
        # import ipdb;ipdb.set_trace()
=======
        if 0 in batch['length_source']:
            max_source_len = max(batch['length_source'])
            sliced_tensors = []
            for i in range(batch['source_motion'].shape[1]):
                sliced_tensors.append(batch['source_motion'][:max_source_len, i][:, None])
            batch['source_motion'] = torch.cat(sliced_tensors, dim=1)

>>>>>>> 12ed5e5e
        if self.motion_condition:
            if self.pad_inputs:
                mask_source, mask_target = self.prepare_mot_masks(batch['length_source'],
                                                              batch['length_target'],
                                                              max_len=300)
            else:
                mask_source, mask_target = self.prepare_mot_masks(batch['length_source'],
                                                              batch['length_target'],
                                                              max_len=None)

        else:

            mask_target = lengths_to_mask(batch['length_target'],
                                          device=self.device)
            if v.shape[0] > 1 and self.pad_inputs:
                mask_target = F.pad(mask_target, (0, 300 - mask_target.size(1)),
                                value=0)

            batch['length_source'] = None
            batch['source_motion'] = None
            mask_source = None

        actual_target_lens = batch['length_target']

        # batch['text'] = ['']*len(batch['text'])

        gt_lens_tgt = batch['length_target']
        gt_lens_src = batch['length_source']

        gt_texts = batch['text']
        gt_keyids = batch['id']
        self.batch_size = len(gt_texts)
        # import ipdb;ipdb.set_trace()
        dif_dict = self.train_diffusion_forward(batch,
                                                mask_source,
                                                mask_target)


        # rs_set Bx(S+1)xN --> first pose included
        total_loss, loss_dict = self.compute_losses(dif_dict,
                                                    mask_source, 
                                                    mask_target)

        # if self.trainer.current_epoch % 100 == 0 and self.trainer.current_epoch != 0:
        #     if self.global_rank == 0 and split=='train' and batch_idx == 0:
        #         if self.renderer is not None:
        #             self.visualize_diffusion(dif_dict, actual_target_lens, 
        #                                     gt_keyids, gt_texts, 
        #                                     self.trainer.current_epoch)

        # self.losses[split](rs_set)
        # if loss is None:
        #     raise ValueError("Loss is None, this happend with torchmetrics > 0.7")
        loss_dict_to_log = {f'losses/{split}/{k}': v for k, v in 
                            loss_dict.items()}
        self.log_dict(loss_dict_to_log, on_epoch=True, 
                      batch_size=self.batch_size)
        import random
 
        if split == 'val' and batch_idx == 0 and self.global_rank == 0 and False:
            if dif_dict['pred_motion_feats'].shape[1] == 1:
                return total_loss
            if batch['source_motion'] is not None:
                src_cond_mets = batch['source_motion'].clone()
                mask_src_mets, mask_tgt_mets = self.prepare_mot_masks(
                                                    batch['length_source'],
                                                    batch['length_target'])
            else:
                from src.data.tools.tensors import lengths_to_mask
                mask_src_mets = None
                src_cond_mets = None
                mask_tgt_mets = lengths_to_mask(batch['length_target'],
                                                self.device)
                mask_tgt_mets = F.pad(mask_tgt_mets,
                                      (0, 300 - mask_tgt_mets.size(1)),
                                      value=0)

            batch_subset = { k: v.detach().cpu() for k,
                            v in self.test_subset.items() 
                            if torch.is_tensor(v) }
            sset_proc = self.process_batch(batch_subset)
            mask_src, mask_tgt = self.prepare_mot_masks(
                                                    sset_proc['length_source'],
                                                    sset_proc['length_target'])
            src_mot_cond = sset_proc['source_motion']
            nvds = self.num_vids_to_render
            if self.motion_condition == 'source' and False:
                gt_texts = self.test_subset['text']
                gt_keyids = self.test_subset['id']
                with torch.no_grad():
                    init_noise, motion_text_n_motion = self.generate_motion(
                                                        texts_cond=gt_texts, 
                                                        mask_source=mask_tgt,
                                                        mask_target=mask_src,
                                                        motions_cond=src_mot_cond,
                                                        return_init_noise=True,
                                                        init_vec_method='noise',
                                                        condition_mode='full_cond')

                    motion_text = self.generate_motion(texts_cond=gt_texts, 
                                                    mask_source=mask_src,
                                                    mask_target=mask_tgt,
                                                    motions_cond=None,
                                                    init_vec_method='noise_prev',
                                                    init_vec=init_noise,
                                                    condition_mode='text_cond')

                    motion_motion = self.generate_motion(texts_cond=gt_texts, 
                                                        mask_source=mask_src,
                                                        mask_target=mask_tgt,
                                                        motions_cond=src_mot_cond,
                                                        init_vec_method='noise_prev',
                                                        init_vec=init_noise,
                                                        condition_mode='mot_cond')

                    if self.input_deltas:
                        motion_unnorm = self.diffout2motion(motion_text_n_motion,
                                                            full_deltas=True)
                        motion_unnorm = motion_unnorm.permute(1, 0, 2)
                    if self.using_deltas_transl:
                        
                        motion_text_n_motion = self.diffout2motion(motion_text_n_motion)                    
                        motion_text = self.diffout2motion(motion_text)
                        motion_motion = self.diffout2motion(motion_motion)
                    else:
                        motion_text_n_motion = self.diffout2motion(motion_text_n_motion)                    
                        motion_text = self.diffout2motion(motion_text)
                        motion_motion = self.diffout2motion(motion_motion)
                    # do something with the full motion
                    tot_dim_deltas = 0
                    if self.using_deltas:
                        for idx_feat, in_feat in enumerate(self.input_feats):
                            if 'delta' in in_feat:
                                tot_dim_deltas += self.input_feats_dims[idx_feat]
                        motion_unnorm = motion_unnorm[..., tot_dim_deltas:]

                    gen_mot_n_text = pack_to_render(rots=motion_text_n_motion[...,
                                                                3:].detach().cpu(),
                                                trans=motion_text_n_motion[...,
                                                                :3].detach().cpu())
                    gen_text = pack_to_render(rots=motion_text[...,
                                                                3:].detach().cpu(),
                                            trans=motion_text[...,
                                                                :3].detach().cpu())
                    gen_motion = pack_to_render(rots=motion_motion[...,
                                                                3:].detach().cpu(),
                                            trans=motion_motion[...,
                                                                :3].detach().cpu())
                    

                    render_text = {'generation': gen_text,
                                   'text_descr': gt_texts,
                                   'keyids': gt_keyids}
                    self.set_buf['text_cond'].append(render_text)
                    
                    render_mot_n_text = {'generation': gen_mot_n_text,
                                         'text_descr': gt_texts,
                                         'keyids': gt_keyids}
                    self.set_buf['full_cond'].append(render_mot_n_text)

                    render_motion = {'generation': gen_motion,
                                     'text_descr': gt_texts,
                                     'keyids': gt_keyids}                    
                    self.set_buf['mot_cond'].append(render_motion)
            # else:
            #     nvids = 2
            #     gt_texts_sub = gt_texts[:nvids]
            #     gt_keyids_sub = batch['id'][:nvids]
            #     source_motion_gt, target_motion_gt = self.batch2motion(batch,
            #                                                         slice_til=nvids)
            #     with torch.no_grad():
            #         motion_out_metrs = self.generate_motion(texts_cond=gt_texts[:nvids], 
            #                                             mask_source=None,
            #                                             mask_target=mask_tgt_mets[:nvids],
            #                                             motions_cond=None,
            #                                             init_vec_method='noise',
            #                                             condition_mode='text_cond')
            #     motion_unnorm_metrs = self.unnorm_delta(motion_out_metrs)
            #     # do something with the full motion
            #     gen_metrics = pack_to_render(rots=motion_unnorm_metrs[...,
            #                                                         3:].detach().cpu(),
            #                                 trans=motion_unnorm_metrs[...,
            #                                                         :3].detach().cpu())

            #     render_text = {'generation': gen_metrics,
            #                    'text_descr': gt_texts_sub,
            #                    'keyids': gt_keyids_sub}
            #     self.set_buf['text_cond'].append(render_text)
                
            #     # TODO do the same for dropped ones!

        return total_loss<|MERGE_RESOLUTION|>--- conflicted
+++ resolved
@@ -769,7 +769,7 @@
         #                                 |rows_mot_only|
         #                                 ---------------
         max_text_len = cond_emb_text.shape[1]
-        import ipdb;ipdb.set_trace()
+        # import ipdb;ipdb.set_trace()
         if self.motion_condition == 'source':
             # motion should be alwasys S, B
             # text should be B, S
@@ -1624,9 +1624,8 @@
                 batch[f'{k}_motion'] = torch.nn.functional.pad(v, (0, 0, 0, 0, 0,
                                                                300 - v.size(0)),
                                                            value=0)
-<<<<<<< HEAD
-        # import ipdb;ipdb.set_trace()
-=======
+        if split == 'val':
+            import ipdb; ipdb.set_trace()
         if 0 in batch['length_source']:
             max_source_len = max(batch['length_source'])
             sliced_tensors = []
@@ -1634,7 +1633,6 @@
                 sliced_tensors.append(batch['source_motion'][:max_source_len, i][:, None])
             batch['source_motion'] = torch.cat(sliced_tensors, dim=1)
 
->>>>>>> 12ed5e5e
         if self.motion_condition:
             if self.pad_inputs:
                 mask_source, mask_target = self.prepare_mot_masks(batch['length_source'],
