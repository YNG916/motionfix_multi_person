--- conflicted
+++ resolved
@@ -424,11 +424,7 @@
             motion_norm = out_motion['pred_motion_feats']
         B, S = motion_unnorm.shape[:2]
 
-<<<<<<< HEAD
         if False: # self.trainer.current_epoch % 20 == 0:
-=======
-        if self.trainer.current_epoch % 100 == 0:
->>>>>>> 1c9ae0e7
             iid = f'epoch-{self.trainer.current_epoch}'
             motion_unnorm_rd = pack_to_render(rots=motion_unnorm[..., 3:],
                                            trans=motion_unnorm[..., :3])
