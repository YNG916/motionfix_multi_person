from os import times
from typing import List, Optional, Union
import numpy as np
import torch
from hydra.utils import instantiate
from omegaconf import DictConfig
from torch import Tensor
from torch.distributions.distribution import Distribution
from torch.nn import ModuleDict
from src.data.tools.collate import collate_tensor_with_padding
from torch.nn import functional as F
from src.model.base import BaseModel
from src.model.metrics import ComputeMetrics
from src.model.utils.tools import remove_padding
from src.model.losses.utils import LossTracker
from src.data.tools import lengths_to_mask_njoints
from torchmetrics import MetricCollection
from src.model.losses.compute_mld import MLDLosses
import inspect
from src.model.utils.tools import remove_padding, pack_to_render
from src.tools.transforms3d import change_for, transform_body_pose, get_z_rot
from src.tools.transforms3d import apply_rot_delta
from einops import rearrange, reduce
from torch.nn.functional import l1_loss, mse_loss
from src.utils.genutils import dict_to_device
import wandb

class MD(BaseModel):
    def __init__(self, 
                 text_encoder: DictConfig,
                 infer_scheduler: DictConfig,
                 train_scheduler: DictConfig,
                 denoiser: DictConfig,
                 losses: DictConfig,
                 diff_params: DictConfig,
                 latent_dim: int,
                 nfeats: int,
                 input_feats: List[str],
                 statistics_path: str,
                 dim_per_feat: List[int],
                 norm_type: str,
                 smpl_path: str,
                 render_vids_every_n_epochs: Optional[int] = None,
                 num_vids_to_render: Optional[int] = None,
                 reduce_latents: Optional[str] = None,
                 condition: Optional[str] = "text",
                 motion_condition: Optional[str] = "source",
                 loss_on_positions: Optional[bool] = False,
                 scale_loss_on_positions: Optional[int] = None,
                 renderer= None,
                 **kwargs):

        super().__init__(statistics_path, nfeats, norm_type, input_feats,
                         dim_per_feat, smpl_path, num_vids_to_render)
        if set(self.input_feats) == set(['body_transl',
                                         'body_orient',
                                         'body_pose']):
            self.input_deltas = False
        else:
            self.input_deltas = True
        self.smpl_path = smpl_path
        self.condition = condition
        self.motion_condition = motion_condition
        self.text_encoder = instantiate(text_encoder)
        self.loss_on_positions = loss_on_positions
        # from torch import nn
        # self.condition_encoder = nn.Linear()
<<<<<<< HEAD
=======
        self.ep_start_scale = scale_loss_on_positions
        # self.motion_decoder = instantiate(motion_decoder, nfeats=nfeats)
>>>>>>> 6eaeffcc

        # for k, v in self.render_data_buffer.items():
        #     self.store_examples[k] = {'ref': [], 'ref_features': [], 'keyids': []}
        self.metrics = ComputeMetrics(smpl_path)
        self.input_feats = input_feats
        self.render_vids_every_n_epochs = render_vids_every_n_epochs
        self.num_vids_to_render = num_vids_to_render
        self.renderer = renderer

        # If we want to overide it at testing time
        self.reduce_latents = reduce_latents
        self.latent_dim = latent_dim
        self.diff_params = diff_params
        denoiser['use_deltas'] = self.input_deltas
        self.denoiser = instantiate(denoiser)

        self.infer_scheduler = instantiate(infer_scheduler)
        self.train_scheduler = instantiate(train_scheduler)        
        # Keep track of the losses

        # self._losses = ModuleDict({split: instantiate(losses)
        #     for split in ["losses_train", "losses_test", "losses_val"]
        # })
        # self.losses = {key: self._losses["losses_" + key] for key in ["train",
        #                                                               "val",
        #                                                               "test"]}
        self.loss_params = losses
        self.__post_init__()

    def sample_from_distribution(
        self,
        dist,
        *,
        fact=None,
        sample_mean=False,
    ) -> Tensor:
        fact = fact if fact is not None else self.fact
        sample_mean = sample_mean if sample_mean is not None else self.sample_mean

        if sample_mean:
            return dist.loc.unsqueeze(0)

        # Reparameterization trick
        if fact is None:
            return dist.rsample().unsqueeze(0)

        # Resclale the eps
        eps = dist.rsample() - dist.loc
        z = dist.loc + fact * eps

        # add latent size
        z = z.unsqueeze(0)
        return z

    def forward(self, text_prompts, lens):
        lengths = lens
        # diffusion reverse
        uncond_tokens = [""] * len(text_prompts)
        if self.condition == 'text':
            uncond_tokens.extend(text_prompts)
        elif self.condition == 'text_uncond':
            uncond_tokens.extend(uncond_tokens)
        texts = uncond_tokens
        text_emb = self.text_encoder.get_last_hidden_state(texts)
        motion_feats = self._diffusion_reverse(text_emb, lengths)

        with torch.no_grad():
            # ToDo change mcross actor to same api
            motion_feats = motion_feats.permute(1, 0, 2)

        return motion_feats
        #return remove_padding(joints, lengths)

    def _diffusion_reverse(self, encoder_hidden_states, lengths=None):
        # init latents
        bsz = encoder_hidden_states.shape[0]
        class_free = self.diff_params.guidance_scale > 1.0
        if self.diff_params.guidance_scale > 1.0:
            bsz = bsz // 2
        assert lengths is not None, "no vae (diffusion only) need lengths for diffusion"
        len_to_gen = max(lengths) if not self.input_deltas else max(lengths) + 1
        latents = torch.randn(
            (bsz, len_to_gen, self.nfeats),
            device=encoder_hidden_states.device,
            dtype=torch.float,
        )

        # scale the initial noise by the standard deviation required by the scheduler

        latents = latents * self.infer_scheduler.init_noise_sigma
        # set timesteps
        self.infer_scheduler.set_timesteps(
            self.diff_params.num_inference_timesteps)
        timesteps = self.infer_scheduler.timesteps.to(encoder_hidden_states.device)
        # prepare extra kwargs for the scheduler step, since not all schedulers have the same signature
        # eta (η) is only used with the DDIMScheduler, and between [0, 1]

        # extra_step_kwargs = {}
        # if "eta" in set(
        #         inspect.signature(self.scheduler.step).parameters.keys()):
        #     extra_step_kwargs["eta"] = 0.0 # self.diff_params.scheduler.eta

        # reverse
        for i, t in enumerate(timesteps):

            # expand the latents if we are doing classifier free guidance
            latent_model_input = torch.cat(
                [latents] * 2) if class_free else latents
            lengths_reverse = lengths * 2 if class_free else lengths
            # predict the noise residual
            noise_pred = self.denoiser(noised_motion=latent_model_input,
                                       timestep=t,
                                       encoder_hidden_states=encoder_hidden_states,
                                       lengths=lengths_reverse)

            # perform guidance
            if class_free:
                noise_pred_uncond, noise_pred_text = noise_pred.chunk(2)
                noise_pred = noise_pred_uncond + self.diff_params.guidance_scale * (
                             noise_pred_text - noise_pred_uncond)
 
            # text_embeddings_for_guidance = encoder_hidden_states.chunk(
            #     2)[1] if self.do_classifier_free_guidance else encoder_hidden_states
            latents = self.infer_scheduler.step(noise_pred, t, latents).prev_sample
        # [batch_size, 1, latent_dim] -> [1, batch_size, latent_dim]

        latents = latents.permute(1, 0, 2)
        return latents
    

    def _diffusion_process(self, input_motion_feats, text_encoded,
                           lengths=None):
        """
        heavily from https://github.com/huggingface/diffusers/blob/main/examples/dreambooth/train_dreambooth.py
        """
        # our latent   [batch_size, n_token=1 or 5 or 10, latent_dim=256]
        # sd  latent   [batch_size, [n_token0=64,n_token1=64], latent_dim=4]
        # [n_token, batch_size, latent_dim] -> [batch_size, n_token, latent_dim]
 
        # source_latents = self.motion_encoder.skel_embedding(source_motion_feats)    

        # Sample noise that we'll add to the latents
        # [batch_size, n_token, latent_dim]
        input_motion_feats = input_motion_feats.permute(1, 0, 2)
        noise = torch.randn_like(input_motion_feats)
        bsz = input_motion_feats.shape[0]
        # Sample a random timestep for each motion
        timesteps = torch.randint(
            0,
            self.train_scheduler.config.num_train_timesteps,
            (bsz, ),
            device=input_motion_feats.device,
        )
        timesteps = timesteps.long()
        

        # Add noise to the latents according to the noise magnitude at each timestep
        noisy_motion = self.train_scheduler.add_noise(input_motion_feats.clone(),
                                                      noise,
                                                      timesteps)
        # Predict the noise residual
        diffusion_fw_out = self.denoiser(noised_motion=noisy_motion,
                                         timestep=timesteps,
                                         encoder_hidden_states=text_encoded,
                                         lengths=lengths, return_dict=False)


        # Chunk the noise and noise_pred into two parts and compute the loss on each part separately.
        # if self.losses.lmd_prior != 0.0:
        #     noise_pred, noise_pred_prior = torch.chunk(noise_pred, 2, dim=0)
        #     noise, noise_prior = torch.chunk(noise, 2, dim=0)
        # else:
        if self.train_scheduler.prediction_type == 'sample':
            n_set = {
                "pred_motion_feats": diffusion_fw_out,
                "noised_motion_feats": noisy_motion,
                "input_motion_feats": input_motion_feats,
                "timesteps": timesteps
            }

        else:
            n_set = {
                "noise": noise,
                "noise_pred": diffusion_fw_out,
            }

        return n_set


    def train_diffusion_forward(self, batch, batch_idx):
        if self.motion_condition == 'source':
            feats_ref = batch['source_motion']
        else:
            feats_ref = batch['target_motion']
        lengths = batch['length_target']
        # motion encode
        # with torch.no_grad():
            
        # motion_feats = feats_ref.permute(1, 0, 2)

        text = batch["text"]
        # classifier free guidance: randomly drop text during training
        text = [ "" if np.random.rand(1) < self.diff_params.guidance_uncondp
                else i for i in text]

        # text encode
        cond_emb = self.text_encoder.get_last_hidden_state(text)
        
        # diffusion process return with noise and noise_pred
        n_set = self._diffusion_process(feats_ref,
                                        cond_emb, lengths=lengths)
        return {**n_set}

    def test_diffusion_forward(self, lens, texts):
        

        if self.condition in ["text", "text_uncond"]:
            # get text embeddings
            if self.diff_params.guidance_scale > 1 :
                uncond_tokens = [""] * len(lens)
                if self.condition == 'text':
                    uncond_tokens.extend(texts)
                elif self.condition == 'text_uncond':
                    uncond_tokens.extend(uncond_tokens)
                texts = uncond_tokens
            cond_emb = self.text_encoder.get_last_hidden_state(texts)
        else:
            raise TypeError(f"condition type {self.condition} not supported")

        # diffusion reverse
        with torch.no_grad():
            z = self._diffusion_reverse(cond_emb, lens)
            feats_rst = z.permute(1, 0, 2)
        return feats_rst

    # def on_train_epoch_end(self):
    #     return self.allsplit_epoch_end("train")

    # def on_validation_epoch_end(self):
    #     # # ToDo
    #     # # re-write vislization checkpoint?
    #     # # visualize validation
    #     # parameters = {"xx",xx}
    #     # vis_path = viz_epoch(self, dataset, epoch, parameters, module=None,
    #     #                         folder=parameters["folder"], writer=None, exps=f"_{dataset_val.dataset_name}_"+val_set)
    #     return self.allsplit_epoch_end("val")

    # def on_test_epoch_end(self):

    #     return self.allsplit_epoch_end("test")

    def training_step(self, batch, batch_idx):
        return self.allsplit_step("train", batch, batch_idx)

    def validation_step(self, batch, batch_idx):
        return self.allsplit_step("val", batch, batch_idx)

    def test_step(self, batch, batch_idx):
        return self.allsplit_step("test", batch, batch_idx)

    # def predict_step(self, batch, batch_idx):
    #     return self.forward(batch)

    # def allsplit_epoch_end(self, split: str ):
        # dico = {}

        # if split in ["train", "val"]:
        #     losses = self.losses[split]
        #     loss_dict = losses.compute()
        #     losses.reset()
        #     dico.update({
        #         losses.loss2logname(loss, split): value.item()
        #         for loss, value in loss_dict.items() if not torch.isnan(value)
        #     })

        # if split in ["val"]:
        #     pass
        #     # metrics_dict = self.metrics.compute()

        # if split != "test":
        #     dico.update({
        #         "epoch": float(self.trainer.current_epoch),
        #         "step": float(self.trainer.current_epoch),
        #     })
        # # don't write sanity check into log
        # if not self.trainer.sanity_checking:
        #     self.log_dict(dico, sync_dist=True, rank_zero_only=True)
    @property
    def jts_scale(self):
        return min(((self.trainer.current_epoch + 1) / self.ep_start_scale) * 100,
                   self.ep_start_scale)

    def compute_joints_loss(self, out_motion, joints_gt, padding_mask):

        from src.render.mesh_viz import render_skeleton, render_motion
        from src.model.utils.tools import remove_padding, pack_to_render
        #from src.render.video import get_offscreen_renderer
        
        if self.input_deltas:
            motion_unnorm = self.diffout2motion(out_motion['pred_motion_feats'])
            motion_unnorm = motion_unnorm.permute(1, 0, 2)
        else:
            # motion_unnorm = self.unnorm_delta(out_motion['pred_motion_feats'])
            motion_unnorm = self.unnorm_delta(out_motion['pred_motion_feats'])
            motion_norm = out_motion['pred_motion_feats']
        B, S = motion_unnorm.shape[:2]

        if False: # self.trainer.current_epoch % 20 == 0:
            iid = f'epoch-{self.trainer.current_epoch}'
            motion_unnorm_rd = pack_to_render(rots=motion_unnorm[..., 3:],
                                           trans=motion_unnorm[..., :3])

            B, S = motion_unnorm_rd['body_transl'].shape[:2]

            jts_unnorm = self.run_smpl_fwd(motion_unnorm_rd['body_transl'],
                                            motion_unnorm_rd['body_orient'],
                            motion_unnorm_rd['body_pose'].reshape(B, S, 63)
                                           ).joints

            jts_unnorm = rearrange(jts_unnorm[:, :22], '(b s) ... -> b s ...',
                                    s=S, b=B)
            
            render_skeleton(self.renderer,
                            positions=jts_unnorm[0].detach().cpu().numpy(),
                            filename=f'jts_unnorm_0{iid}')
            render_skeleton(self.renderer,
                            positions=jts_unnorm[1].detach().cpu().numpy(),
                            filename=f'jts_unnorm_1{iid}')

            motion_norm_rd = pack_to_render(rots=motion_norm[..., 3:],
                                         trans=motion_norm[..., :3])

            jts_norm = self.run_smpl_fwd(motion_norm_rd['body_transl'],
                                            motion_norm_rd['body_orient'],
                                            motion_norm_rd['body_pose'].reshape(B,
                                                                                S, 
                                                                                63)).joints
            jts_norm = rearrange(jts_norm[:, :22], '(b s) ... -> b s ...',
                                    s=S, b=B)
            render_skeleton(self.renderer, positions=jts_norm[0].detach().cpu().numpy(),
                            filename=f'jts_norm_0{iid}')
            render_skeleton(self.renderer, positions=jts_norm[1].detach().cpu().numpy(),
                            filename=f'jts_norm_1{iid}')


            render_skeleton(self.renderer, positions=joints_gt[0].detach().cpu().numpy(),
                            filename=f'jts_gt_0{iid}')
            render_skeleton(self.renderer, positions=joints_gt[1].detach().cpu().numpy(),
                            filename=f'jts_gt_1{iid}')

        pred_smpl_params = pack_to_render(rots=motion_unnorm[..., 3:],
                                          trans=motion_unnorm[...,:3])

        pred_joints = self.run_smpl_fwd(pred_smpl_params['body_transl'],
                                        pred_smpl_params['body_orient'],
                                        pred_smpl_params['body_pose'].reshape(B,
                                                                              S, 
                                                                              63)).joints
# self.run_smpl_fwd(pred_smpl_params['body_transl'],pred_smpl_params['body_orient'],pred_smpl_params['body_pose'].reshape(B, S, 63)).joints
        pred_joints = rearrange(pred_joints[:, :22], '(b s) ... -> b s ...',
                                s=S, b=B)
        

        loss_joints = mse_loss(pred_joints * self.jts_scale, 
                               joints_gt * self.jts_scale,
                               reduction='none')
        loss_joints = reduce(loss_joints, 's b j d -> s b', 'mean')
        loss_joints = (loss_joints * padding_mask).sum() / padding_mask.sum()
        # import numpy as np
        # np.save('gt.npz',joints_gt[0].detach().cpu().numpy())  
        # np.save('pred.npz', pred_joints[0].detach().cpu().numpy())

        return loss_joints, pred_smpl_params

    def compute_losses(self, out_dict, joints_gt, tgt_smpl_params, lengths):
        from torch import nn
        from src.data.tools.tensors import lengths_to_mask

        pad_mask = lengths_to_mask(lengths, self.device)
        if self.input_deltas:

            pad_mask_jts_pos = lengths_to_mask([ll+1 for ll in lengths] , self.device)
        else:
            pad_mask_jts_pos = pad_mask
        lparts = np.cumsum(self.input_feats_dims)
        if self.loss_params['predict_epsilon']:
            loss_func_noise = nn.MSELoss(reduction='mean')
            noise_loss = loss_func_noise(out_dict['noise_pred'],
                                         out_dict['noise'])
        # predict x
        else:
            loss_func_data = nn.MSELoss(reduction='none')

            data_loss = loss_func_data(out_dict['pred_motion_feats'],
                                       out_dict['input_motion_feats'])
            if self.input_deltas:
                first_pose_loss = data_loss[:, 0].mean(-1)
                first_pose_loss = first_pose_loss.mean()
                deltas_pose = data_loss[:, 1:]
            else:
                first_pose_loss = torch.tensor(0.0)
                deltas_pose = data_loss
            trans_loss = deltas_pose[..., :lparts[0]].mean(-1)*pad_mask
            trans_loss = trans_loss.sum() / pad_mask.sum()

            orient_loss = deltas_pose[..., 
                                      lparts[0]:lparts[1]].mean(-1)*pad_mask
            orient_loss = orient_loss.sum() / pad_mask.sum()

            pose_loss = deltas_pose[...,
                                    lparts[1]:lparts[2]].mean(-1)*pad_mask
            pose_loss = pose_loss.sum() / pad_mask.sum()            

            total_loss = pose_loss + trans_loss + orient_loss + first_pose_loss
        
            # total_loss = first_pose_loss
        
        if self.loss_params['lmd_prior'] != 0.0:
            # loss - prior loss
            loss_func_prior = nn.MSELoss(reduction='mean')
            prior_loss = loss_func_prior(out_dict['noise_prior'],
                                         out_dict['dist_m1'])

        loss_joints = torch.tensor(0.0)                                 
        if self.loss_on_positions:
            J = 22
            joints_gt = rearrange(joints_gt, 'b s (j d) -> b s j d', j=J)
            loss_joints, _ = self.compute_joints_loss(out_dict, joints_gt, 
                                                      pad_mask_jts_pos)
        
        # from src.tools.transforms3d import transform_body_pose

        # pred_smpl_params = transform_body_pose(torch.cat(
        #                                             [pred_smpl['body_orient'],
        #                                              pred_smpl['body_pose']],
    #                                              dim=-1), "aa->6d")

        # gt_pose_loss_non_deltas = loss_func_data(pred_smpl_params, 
        #                                          tgt_smpl_params)
        # gt_pose_loss_non_deltas = gt_pose_loss_non_deltas.mean(-1)
        # gt_pose_loss_non_deltas = gt_pose_loss_non_deltas.sum() / pad_mask.sum()
        total_loss = total_loss + loss_joints
        
        return total_loss, {'total_loss': total_loss,
                            self.input_feats[2]: pose_loss,
                            self.input_feats[1]: orient_loss,
                            self.input_feats[0]: trans_loss,
                            'first_pose_loss': first_pose_loss,
                            'global_joints_loss': loss_joints,
                            }

    def batch2motion(self, batch, slice_til=None):
        batch_to_cpu = { k: v.detach().cpu() for k, v in batch.items() 
                        if torch.is_tensor(v) }

        # source motion
        source_motion_gt_pose = torch.cat([batch_to_cpu['body_orient_source'], 
                                           batch_to_cpu['body_pose_source']],
                                           dim=-1)
        source_motion_gt_trans = batch_to_cpu['body_transl_source']
        source_motion_gt = pack_to_render(rots=source_motion_gt_pose,
                                          trans=source_motion_gt_trans)

        # target motion
        target_motion_gt_pose = torch.cat([batch_to_cpu['body_orient_target'], 
                                           batch_to_cpu['body_pose_target']],
                                           dim=-1)
        target_motion_gt_trans = batch_to_cpu['body_transl_target']
        target_motion_gt = pack_to_render(rots=target_motion_gt_pose,
                                          trans=target_motion_gt_trans)

        if slice_til is not None:
            source_motion_gt = {k: v[:slice_til] 
                                for k, v in source_motion_gt.items()}
            target_motion_gt = {k: v[:slice_til] 
                                for k, v in target_motion_gt.items()}

        return source_motion_gt, target_motion_gt

    def generate_motion(self, texts, lengths):
        uncond_tokens = [""] * len(texts)
        if self.condition == 'text':
            uncond_tokens.extend(texts)
        elif self.condition == 'text_uncond':
            uncond_tokens.extend(uncond_tokens)

        text_emb = self.text_encoder.get_last_hidden_state(uncond_tokens)
        with torch.no_grad():
            diff_out = self._diffusion_reverse(text_emb, lengths)
        return diff_out.permute(1, 0, 2)

    def integrate_feats2motion(self, first_pose_norm, delta_motion_norm):
        """"
        Given a state [translation, orientation, pose] and state deltas,
        properly calculate the next state
        input and output are normalised features hence we first unnormalise,
        perform the calculatios and then normalise again
        """
        # unnorm features
        first_pose = self.unnorm_state(first_pose_norm)
        delta_motion = self.unnorm_delta(delta_motion_norm)

        # apply deltas
        # get velocity in global c.f. and add it to the state position
        assert 'body_transl_delta_pelv_xy' in self.input_feats
        pelvis_orient = first_pose[..., 3:9]
        R_z = get_z_rot(pelvis_orient, in_format="6d")
 
        # rotate R_z
        root_vel = change_for(delta_motion[..., :3],
                              R_z.squeeze(), forward=False)

        new_state_pos = first_pose[..., :3].squeeze() + root_vel

        # apply rotational deltas
        new_state_rot = apply_rot_delta(first_pose[..., 3:].squeeze(), 
                                        delta_motion[..., 3:],
                                        in_format="6d", out_format="6d")

        # cat and normalise the result
        new_state = torch.cat((new_state_pos, new_state_rot), dim=-1)
        new_state_norm = self.norm_state(new_state)
        return new_state_norm

    def diffout2motion(self, diffout):
        # FIRST POSE FOR GENERATION & DELTAS FOR INTEGRATION
        first_pose = diffout[:, :1]
        delta_feats = diffout[:, 1:]

        # FORWARD PASS 
        full_mot = [first_pose.squeeze()[None]]
        prev_pose = first_pose
        for i in range(delta_feats.shape[1]):
            cur_pose = self.integrate_feats2motion(prev_pose.squeeze(),
                                                   delta_feats[:, i])
            prev_pose = cur_pose
            full_mot.append(cur_pose[None])
    
        full_motion_norm = torch.cat(full_mot, dim=0)
        full_motion_unnorm = self.unnorm_state(full_motion_norm)
        return full_motion_unnorm
    
    
    def visualize_diffusion(self, dif_out, target_lens, keyids, texts_diff):       
        ##### DEBUG THE MODEL #####
        import os
        cur_epoch = self.trainer.current_epoch
        curdir = f'debug/epoch-{cur_epoch}'
        os.makedirs(curdir, exist_ok=True)
        input_motion_feats = dif_out['input_motion_feats']
        timesteps = dif_out['timesteps']
        noisy_motion = dif_out['noised_motion_feats']
        diffusion_fw_out = dif_out['pred_motion_feats']
        if self.input_deltas:
            # integrate all motions
            mot_from_deltas = self.diffout2motion(input_motion_feats.detach())
            noisy_mot_from_deltas = self.diffout2motion(noisy_motion.detach())
            denois_mot_deltas = self.diffout2motion(diffusion_fw_out.detach())
            mot_from_deltas = mot_from_deltas.permute(1, 0, 2)
            noisy_mot_from_deltas = noisy_mot_from_deltas.permute(1, 0, 2)
            denois_mot_deltas = denois_mot_deltas.permute(1, 0, 2)

        else:
            # integrate all motions
            mot_from_deltas = self.unnorm_delta(input_motion_feats.detach())
            noisy_mot_from_deltas = self.unnorm_delta(noisy_motion.detach())
            denois_mot_deltas = self.unnorm_delta(diffusion_fw_out.detach())

        log_render_dic_debug = {}

        for idx in range(2):
            keyid_ts_str = f'{keyids[idx]}_ts_{str(timesteps[idx].item())}'
            tstep = f'timestep: {str(timesteps[idx].item())}'
            from src.render.mesh_viz import render_motion
            from src.render.video import stack_vids
            text_vid = f'{texts_diff[idx]}'

            one_mot_from_deltas = mot_from_deltas[idx, :target_lens[idx]]
            uno_vid = pack_to_render(rots=one_mot_from_deltas[...,
                                                        3:].detach().cpu(),
                                        trans=one_mot_from_deltas[...,
                                                    :3].detach().cpu())
            in_fl = render_motion(self.renderer, uno_vid, 
                                  f'{curdir}/input_{keyid_ts_str}', 
                                  text_for_vid=text_vid, 
                                  pose_repr='aa')


            one_noisy_mot_from_deltas = noisy_mot_from_deltas[idx, :target_lens[idx]]
            no_vid = pack_to_render(rots=one_noisy_mot_from_deltas[...,
                                                        3:].detach().cpu(),
                                        trans=one_noisy_mot_from_deltas[...,
                                                    :3].detach().cpu())
            noised_fl = render_motion(self.renderer, no_vid,
                                      f'{curdir}/noised_{keyid_ts_str}',
                                      text_for_vid=text_vid,
                                      pose_repr='aa')


            one_denois_mot_deltas = denois_mot_deltas[idx, :target_lens[idx]]
            deno_vid = pack_to_render(rots=one_denois_mot_deltas[...,
                                                        3:].detach().cpu(),
                                        trans=one_denois_mot_deltas[...,
                                                    :3].detach().cpu())
            denoised_fl = render_motion(self.renderer, deno_vid, 
                                        f'{curdir}/denoised_{keyid_ts_str}',
                                        text_for_vid=text_vid,
                                        pose_repr='aa')


            fname_for_stack = f'{curdir}/stak_{keyid_ts_str}_{idx}.mp4'
            stacked_name = stack_vids([in_fl, noised_fl, denoised_fl],
                                      fname=fname_for_stack,
                                      orient='h')
            logname = f'debug_renders/' + f'ep-{cur_epoch}_{keyids[idx]}_{idx}'
            log_render_dic_debug[logname] = wandb.Video(stacked_name, fps=30,
                                                        format='mp4',
                                                        caption=tstep) 

        self.logger.experiment.log(log_render_dic_debug)

        ##### DEBUG THE MODEL #####


    def allsplit_step(self, split: str, batch, batch_idx):
        # bs = len(texts)
        # number of texts for each motion
        # state_features:
        # - "body_transl"
        # - "body_orient"
        # - "body_pose"

        # delta_features:
        # - "body_transl_delta_pelv_xy"
        # - "body_orient_delta"
        # - "body_pose_delta"

        # x_features:
        # - "body_transl_z"
        # - "body_orient_xy"
        # - "body_pose"
        
        input_batch = self.norm_and_cat(batch, self.input_feats)
        for k, v in input_batch.items():
            if self.input_deltas:
                batch[f'{k}_motion'] = v[1:]
            else:
                batch[f'{k}_motion'] = v

        if self.input_deltas:
            batch = self.append_first_frame(batch, which_motion='target')
            batch['length_target'] = [leng - 1 for leng in batch['length_target']]
            actual_target_lens = [leng + 1 for leng in batch['length_target']]
        else:
            actual_target_lens = batch['length_target']
        # batch['text'] = ['']*len(batch['text'])

        gt_lens_tgt = batch['length_target']
        gt_lens_src = batch['length_source']

        gt_texts = batch['text']
        gt_keyids = batch['id']
        self.batch_size = len(gt_texts)


        dif_dict = self.train_diffusion_forward(batch, batch_idx)

        if self.trainer.current_epoch % 50 == 0 and self.global_rank == 0 \
            and split=='train' and batch_idx == 0:
            self.visualize_diffusion(dif_dict, actual_target_lens, 
                                     gt_keyids, gt_texts)
        # rs_set Bx(S+1)xN --> first pose included 
        target_smpl = torch.cat([batch['body_orient_target'], 
                                 batch['body_pose_target']],
                                 dim=-1)

        total_loss, loss_dict = self.compute_losses(dif_dict,
                                                    batch['body_joints_target'],
                                                    target_smpl,
                                                    gt_lens_tgt)


        # self.losses[split](rs_set)
        # if loss is None:
        #     raise ValueError("Loss is None, this happend with torchmetrics > 0.7")
        loss_dict_to_log = {f'losses/{split}/{k}': v for k, v in 
                            loss_dict.items()}
        self.log_dict(loss_dict_to_log, on_epoch=True, 
                      batch_size=self.batch_size)
        if split == 'val':
            source_motion_gt, target_motion_gt = self.batch2motion(batch)
            with torch.no_grad():
                motion_out = self.generate_motion(gt_texts, gt_lens_tgt)
                if self.input_deltas:
                    motion_unnorm = self.diffout2motion(motion_out)
                    motion_unnorm = motion_unnorm.permute(1, 0, 2)
                else:
                    motion_unnorm = self.unnorm_delta(motion_out)
                # do something with the full motion
                gen_to_render = pack_to_render(rots=motion_unnorm[...,
                                                    3:].detach().cpu(),
                                               trans=motion_unnorm[...,
                                                    :3].detach().cpu())
    
            self.metrics(dict_to_device(source_motion_gt, self.device), 
                         dict_to_device(gen_to_render, self.device),
                         dict_to_device(target_motion_gt, self.device),
                         gt_lens_src, actual_target_lens)

        if batch_idx == 0 and self.global_rank == 0:
            nvds = self.num_vids_to_render
            source_motion_gt, target_motion_gt = self.batch2motion(batch, 
                                                                slice_til=nvds)
            motion_out = self.generate_motion(gt_texts[:nvds],
                                              gt_lens_tgt[:nvds])
            if self.input_deltas:
                motion_unnorm = self.diffout2motion(motion_out)
                motion_unnorm = motion_unnorm.permute(1, 0, 2)
            
            else:
                motion_unnorm = self.unnorm_delta(motion_out)
            

            gen_to_render = pack_to_render(rots=motion_unnorm[...,
                                                            3:].detach().cpu(),
                                           trans=motion_unnorm[...,
                                                            :3].detach().cpu())

            self.render_data_buffer[split].append({
                                             'source_motion': source_motion_gt,
                                             'target_motion': target_motion_gt,
                                             'generation': gen_to_render,
                                             'text_diff': gt_texts[:nvds],
                                             'keyids': gt_keyids[:nvds]}
                                             )
        return total_loss<|MERGE_RESOLUTION|>--- conflicted
+++ resolved
@@ -1,5 +1,6 @@
 from os import times
 from typing import List, Optional, Union
+from matplotlib.pylab import cond
 import numpy as np
 import torch
 from hydra.utils import instantiate
@@ -28,6 +29,7 @@
 class MD(BaseModel):
     def __init__(self, 
                  text_encoder: DictConfig,
+                 motion_condition_encoder: DictConfig,
                  infer_scheduler: DictConfig,
                  train_scheduler: DictConfig,
                  denoiser: DictConfig,
@@ -61,15 +63,14 @@
         self.smpl_path = smpl_path
         self.condition = condition
         self.motion_condition = motion_condition
+        if self.motion_condition == 'source':
+            self.motion_cond_encoder = instantiate(motion_condition_encoder)
         self.text_encoder = instantiate(text_encoder)
         self.loss_on_positions = loss_on_positions
         # from torch import nn
         # self.condition_encoder = nn.Linear()
-<<<<<<< HEAD
-=======
         self.ep_start_scale = scale_loss_on_positions
         # self.motion_decoder = instantiate(motion_decoder, nfeats=nfeats)
->>>>>>> 6eaeffcc
 
         # for k, v in self.render_data_buffer.items():
         #     self.store_examples[k] = {'ref': [], 'ref_features': [], 'keyids': []}
@@ -88,7 +89,12 @@
 
         self.infer_scheduler = instantiate(infer_scheduler)
         self.train_scheduler = instantiate(train_scheduler)        
+
         # Keep track of the losses
+        if train_scheduler.prediction_type == 'sample':
+            self.predict_noise = False
+        else:
+            self.predict_noise = True
 
         # self._losses = ModuleDict({split: instantiate(losses)
         #     for split in ["losses_train", "losses_test", "losses_val"]
@@ -124,36 +130,29 @@
         z = z.unsqueeze(0)
         return z
 
-    def forward(self, text_prompts, lens):
-        lengths = lens
-        # diffusion reverse
-        uncond_tokens = [""] * len(text_prompts)
-        if self.condition == 'text':
-            uncond_tokens.extend(text_prompts)
-        elif self.condition == 'text_uncond':
-            uncond_tokens.extend(uncond_tokens)
-        texts = uncond_tokens
-        text_emb = self.text_encoder.get_last_hidden_state(texts)
-        motion_feats = self._diffusion_reverse(text_emb, lengths)
-
-        with torch.no_grad():
-            # ToDo change mcross actor to same api
-            motion_feats = motion_feats.permute(1, 0, 2)
-
-        return motion_feats
-        #return remove_padding(joints, lengths)
-
-    def _diffusion_reverse(self, encoder_hidden_states, lengths=None):
+    def _diffusion_reverse(self, text_embeds, motion_embeds,
+                           lengths=None):
+        # guidance_scale_text: 7.5 #
+        #  guidance_scale_motion: 1.5
         # init latents
-        bsz = encoder_hidden_states.shape[0]
-        class_free = self.diff_params.guidance_scale > 1.0
-        if self.diff_params.guidance_scale > 1.0:
+        bsz = text_embeds.shape[0]
+        class_free_both = self.diff_params.guidance_scale_motion > 1.0 and\
+              self.diff_params.guidance_scale_text > 1.0 
+        class_free_motion = self.diff_params.guidance_scale_motion > 1.0 and\
+              self.diff_params.guidance_scale_text < 1.0 
+        class_free_text = self.diff_params.guidance_scale_motion < 1.0 and\
+              self.diff_params.guidance_scale_text > 1.0 
+
+        # if class_free_both:
+        #     bsz = bsz // 3
+        if class_free_motion or class_free_text or class_free_both:
             bsz = bsz // 2
+
         assert lengths is not None, "no vae (diffusion only) need lengths for diffusion"
         len_to_gen = max(lengths) if not self.input_deltas else max(lengths) + 1
         latents = torch.randn(
             (bsz, len_to_gen, self.nfeats),
-            device=encoder_hidden_states.device,
+            device=text_embeds.device,
             dtype=torch.float,
         )
 
@@ -163,7 +162,7 @@
         # set timesteps
         self.infer_scheduler.set_timesteps(
             self.diff_params.num_inference_timesteps)
-        timesteps = self.infer_scheduler.timesteps.to(encoder_hidden_states.device)
+        timesteps = self.infer_scheduler.timesteps.to(text_embeds.device)
         # prepare extra kwargs for the scheduler step, since not all schedulers have the same signature
         # eta (η) is only used with the DDIMScheduler, and between [0, 1]
 
@@ -175,22 +174,69 @@
         # reverse
         for i, t in enumerate(timesteps):
 
-            # expand the latents if we are doing classifier free guidance
-            latent_model_input = torch.cat(
-                [latents] * 2) if class_free else latents
-            lengths_reverse = lengths * 2 if class_free else lengths
+            if class_free_motion or class_free_text or class_free_both:
+                latent_model_input = torch.cat([latents] * 2)
+                lengths_reverse = lengths * 2
+            else:
+                latent_model_input = latents
+                lengths_reverse = lengths
+            # # expand the latents if we are doing classifier free guidance
+            # latent_model_input = torch.cat(
+            #     [latents] * 2) if class_free else latents
+
+            #  both_rows, uncond_rows, text_rows1, motion_rows2
+
+            condition_mask_wo_text = self.filter_conditions(
+                                        max_text_len=text_embeds.shape[1],
+                                        max_motion_len=motion_embeds.shape[0],
+                                        batch_size=text_embeds.shape[0], 
+                                        perc_only_text=0.0,
+                                        perc_only_motion=0.5,
+                                        perc_text_n_motion=0.5, 
+                                        randomize=False)
+            condition_mask_both = self.filter_conditions(
+                            max_text_len=text_embeds.shape[1],
+                            max_motion_len=motion_embeds.shape[0],
+                            batch_size=text_embeds.shape[0], 
+                            perc_only_text=0.0,
+                            perc_only_motion=0.0,
+                            perc_text_n_motion=1.0, 
+                            randomize=False)
+            if class_free_both:
             # predict the noise residual
-            noise_pred = self.denoiser(noised_motion=latent_model_input,
-                                       timestep=t,
-                                       encoder_hidden_states=encoder_hidden_states,
-                                       lengths=lengths_reverse)
+                mot_pred_both = self.denoiser(noised_motion=latent_model_input,
+                                            timestep=t,
+                                            text_embeds=text_embeds,
+                                            condition_mask=condition_mask_both,
+                                            motion_embeds=motion_embeds,
+                                            lengths=lengths_reverse)
+
+                mot_pred_motion = self.denoiser(noised_motion=latent_model_input,
+                                                timestep=t,
+                                                text_embeds=text_embeds,
+                                                condition_mask=condition_mask_wo_text,
+                                                motion_embeds=motion_embeds,
+                                                lengths=lengths_reverse)
 
             # perform guidance
-            if class_free:
-                noise_pred_uncond, noise_pred_text = noise_pred.chunk(2)
-                noise_pred = noise_pred_uncond + self.diff_params.guidance_scale * (
-                             noise_pred_text - noise_pred_uncond)
- 
+            if class_free_both:
+                mot_pred_uncond, mot_pred_src = mot_pred_motion.chunk(2)
+                mot_pred_uncond, mot_pred_both = mot_pred_motion.chunk(2)
+
+                noise_pred = mot_pred_uncond +\
+                             self.diff_params.guidance_scale_motion * (
+                             mot_pred_src - mot_pred_uncond)*\
+                             self.diff_params.guidance_scale_text*(
+                                mot_pred_both - mot_pred_src
+                             )
+            # elif class_free_motion or class_free_text:
+            #     latent_model_input = torch.cat([latents] * 2)
+            #     lengths_reverse = lengths * 2
+            # else:
+            #     latent_model_input = latents
+            #     lengths_reverse = lengths
+
+
             # text_embeddings_for_guidance = encoder_hidden_states.chunk(
             #     2)[1] if self.do_classifier_free_guidance else encoder_hidden_states
             latents = self.infer_scheduler.step(noise_pred, t, latents).prev_sample
@@ -200,7 +246,10 @@
         return latents
     
 
-    def _diffusion_process(self, input_motion_feats, text_encoded,
+    def _diffusion_process(self, input_motion_feats,
+                           text_encoded,
+                           mask_for_condition,
+                           motion_encoded=None,
                            lengths=None):
         """
         heavily from https://github.com/huggingface/diffusers/blob/main/examples/dreambooth/train_dreambooth.py
@@ -233,8 +282,11 @@
         # Predict the noise residual
         diffusion_fw_out = self.denoiser(noised_motion=noisy_motion,
                                          timestep=timesteps,
-                                         encoder_hidden_states=text_encoded,
-                                         lengths=lengths, return_dict=False)
+                                         text_embeds=text_encoded,
+                                         motion_embeds=motion_encoded,
+                                         lengths=lengths,
+                                         condition_mask=mask_for_condition,
+                                         return_dict=False)
 
 
         # Chunk the noise and noise_pred into two parts and compute the loss on each part separately.
@@ -242,7 +294,13 @@
         #     noise_pred, noise_pred_prior = torch.chunk(noise_pred, 2, dim=0)
         #     noise, noise_prior = torch.chunk(noise, 2, dim=0)
         # else:
-        if self.train_scheduler.prediction_type == 'sample':
+        if self.predict_noise:
+            n_set = {
+                "noise": noise,
+                "noise_pred": diffusion_fw_out,
+            }
+
+        else:
             n_set = {
                 "pred_motion_feats": diffusion_fw_out,
                 "noised_motion_feats": noisy_motion,
@@ -250,62 +308,112 @@
                 "timesteps": timesteps
             }
 
-        else:
-            n_set = {
-                "noise": noise,
-                "noise_pred": diffusion_fw_out,
-            }
 
         return n_set
 
+    def filter_conditions(self, max_text_len, max_motion_len,
+                          batch_size, 
+                          perc_only_text=0.05,  perc_only_motion=0.05,
+                          perc_text_n_motion=0.85,
+                          randomize=True):
+
+        # Define the dimensions of the tensor
+        M = batch_size # Number of rows (adjust as needed)
+        N = max_text_len + max_motion_len  # Total number of columns
+
+        # Calculate the number of rows for each category
+        
+        percent_uncond = 1 - perc_text_n_motion - perc_only_text - perc_only_motion
+        # rows_ones = int(M * perc_text_n_motion)
+        rows_uncond = int(round(M * percent_uncond))
+        rows_text_only = int(round(M * perc_only_text))
+        rows_motion_only = int(round(M * perc_only_motion))
+        rows_both = M - rows_text_only - rows_uncond - rows_motion_only
+        all_masks = []
+        if rows_both:
+            # Create rows with all ones
+            both_rows = torch.ones((rows_both, N), dtype=torch.float)
+            all_masks.append(both_rows)
+        if rows_uncond:
+            # Create rows with all zeros
+            uncond_rows = torch.zeros((rows_uncond, N), dtype=torch.float)
+            all_masks.append(uncond_rows)
+
+        if rows_text_only:
+            # Create rows with k zeros and w ones
+            single_row_text = torch.cat((torch.ones(max_text_len,
+                                              dtype=torch.float),
+                                         torch.zeros(max_motion_len,
+                                               dtype=torch.float),
+                                         ))
+            text_only_row = torch.cat([single_row_text[None]] * rows_text_only,
+                                      dim=0)
+            all_masks.append(text_only_row)
+
+        if rows_motion_only:
+            single_row_mot = torch.cat((torch.zeros(max_text_len, 
+                                                    dtype=torch.float),
+                                        torch.ones(max_motion_len,
+                                                   dtype=torch.float)))
+            motion_only_row = torch.cat([single_row_mot[None]] * rows_motion_only,
+                                        dim=0)
+            all_masks.append(motion_only_row)
+
+        # Combine the rows
+        final_mask = torch.cat(all_masks, dim=0)
+
+        if randomize:
+            # Shuffle the tensor if needed
+            final_mask = final_mask[torch.randperm(final_mask.size(0))]
+
+        return final_mask.bool().to(self.device)
+
 
     def train_diffusion_forward(self, batch, batch_idx):
+        cond_emb_motion = None
         if self.motion_condition == 'source':
-            feats_ref = batch['source_motion']
-        else:
-            feats_ref = batch['target_motion']
-        lengths = batch['length_target']
+            source_motion_condition = batch['source_motion']
+            cond_emb_motion = self.motion_cond_encoder(source_motion_condition.permute(1, 0, 2),
+                                                       batch['length_source'])
+            cond_emb_motion = cond_emb_motion.unsqueeze(0)
+
+        feats_for_denois = batch['target_motion']
+        target_lens = batch['length_target']
         # motion encode
         # with torch.no_grad():
             
         # motion_feats = feats_ref.permute(1, 0, 2)
+        batch_size = len(batch["text"])
 
         text = batch["text"]
         # classifier free guidance: randomly drop text during training
-        text = [ "" if np.random.rand(1) < self.diff_params.guidance_uncondp
-                else i for i in text]
+
+        # text = [ "" if np.random.rand(1) < self.diff_params.guidance_uncondp
+        #         else i for i in text]
+        # # cond_emb_motion = [ "" np.random.rand(1) < self.diff_params.guidance_uncondp
+        # #         else i for i in text]
+
+        # text = [ "" if np.random.rand(1) < self.diff_params.guidance_uncondp
+        #         else i for i in text]
+        # text = [ "" if np.random.rand(1) < self.diff_params.guidance_uncondp
+        #         else i for i in text]
 
         # text encode
-        cond_emb = self.text_encoder.get_last_hidden_state(text)
-        
+        cond_emb_text = self.text_encoder.get_last_hidden_state(text)
+        aug_mask = self.filter_conditions(max_text_len=cond_emb_text.shape[1],
+                                          max_motion_len=cond_emb_motion.shape[0],
+                                          batch_size=batch_size, 
+                                          perc_only_text=0.05,
+                                          perc_only_motion=0.05,
+                                          perc_text_n_motion=0.85)
         # diffusion process return with noise and noise_pred
-        n_set = self._diffusion_process(feats_ref,
-                                        cond_emb, lengths=lengths)
+        n_set = self._diffusion_process(feats_for_denois,
+                                        text_encoded=cond_emb_text, 
+                                        motion_encoded=cond_emb_motion,
+                                        mask_for_condition=aug_mask,
+                                        lengths=target_lens)
         return {**n_set}
 
-    def test_diffusion_forward(self, lens, texts):
-        
-
-        if self.condition in ["text", "text_uncond"]:
-            # get text embeddings
-            if self.diff_params.guidance_scale > 1 :
-                uncond_tokens = [""] * len(lens)
-                if self.condition == 'text':
-                    uncond_tokens.extend(texts)
-                elif self.condition == 'text_uncond':
-                    uncond_tokens.extend(uncond_tokens)
-                texts = uncond_tokens
-            cond_emb = self.text_encoder.get_last_hidden_state(texts)
-        else:
-            raise TypeError(f"condition type {self.condition} not supported")
-
-        # diffusion reverse
-        with torch.no_grad():
-            z = self._diffusion_reverse(cond_emb, lens)
-            feats_rst = z.permute(1, 0, 2)
-        return feats_rst
-
-    # def on_train_epoch_end(self):
     #     return self.allsplit_epoch_end("train")
 
     # def on_validation_epoch_end(self):
@@ -330,37 +438,15 @@
     def test_step(self, batch, batch_idx):
         return self.allsplit_step("test", batch, batch_idx)
 
-    # def predict_step(self, batch, batch_idx):
-    #     return self.forward(batch)
-
-    # def allsplit_epoch_end(self, split: str ):
-        # dico = {}
-
-        # if split in ["train", "val"]:
-        #     losses = self.losses[split]
-        #     loss_dict = losses.compute()
-        #     losses.reset()
-        #     dico.update({
-        #         losses.loss2logname(loss, split): value.item()
-        #         for loss, value in loss_dict.items() if not torch.isnan(value)
-        #     })
-
-        # if split in ["val"]:
-        #     pass
-        #     # metrics_dict = self.metrics.compute()
-
-        # if split != "test":
-        #     dico.update({
-        #         "epoch": float(self.trainer.current_epoch),
-        #         "step": float(self.trainer.current_epoch),
-        #     })
-        # # don't write sanity check into log
-        # if not self.trainer.sanity_checking:
-        #     self.log_dict(dico, sync_dist=True, rank_zero_only=True)
     @property
     def jts_scale(self):
-        return min(((self.trainer.current_epoch + 1) / self.ep_start_scale) * 100,
-                   self.ep_start_scale)
+        warm_up_epochs = 300
+        if self.trainer.current_epoch < warm_up_epochs:
+            return 1.0
+        else:
+            return min(((self.trainer.current_epoch - warm_up_epochs + 1)
+                        / self.ep_start_scale) * 100,
+                        self.ep_start_scale)
 
     def compute_joints_loss(self, out_motion, joints_gt, padding_mask):
 
@@ -549,16 +635,28 @@
 
         return source_motion_gt, target_motion_gt
 
-    def generate_motion(self, texts, lengths):
-        uncond_tokens = [""] * len(texts)
+    def generate_motion(self, texts_cond, motions_cond, lengths_cond,
+                         lengths):
+        uncond_tokens = [""] * len(texts_cond)
         if self.condition == 'text':
-            uncond_tokens.extend(texts)
+            uncond_tokens.extend(texts_cond)
         elif self.condition == 'text_uncond':
             uncond_tokens.extend(uncond_tokens)
 
         text_emb = self.text_encoder.get_last_hidden_state(uncond_tokens)
+
+        cond_emb_motion = None
+        if self.motion_condition == 'source':
+            source_motion_condition = motions_cond
+            cond_emb_motion = self.motion_cond_encoder(
+                                        source_motion_condition.permute(1, 0,
+                                                                        2), 
+                                        lengths_cond)
+            cond_emb_motion = torch.cat([cond_emb_motion, cond_emb_motion],
+                                        dim=0).unsqueeze(0)
         with torch.no_grad():
-            diff_out = self._diffusion_reverse(text_emb, lengths)
+            diff_out = self._diffusion_reverse(text_emb, cond_emb_motion,
+                                               lengths)
         return diff_out.permute(1, 0, 2)
 
     def integrate_feats2motion(self, first_pose_norm, delta_motion_norm):
@@ -718,6 +816,7 @@
                 batch[f'{k}_motion'] = v[1:]
             else:
                 batch[f'{k}_motion'] = v
+                batch[f'length_{k}'] = [v.shape[0]] * v.shape[1]
 
         if self.input_deltas:
             batch = self.append_first_frame(batch, which_motion='target')
@@ -725,6 +824,7 @@
             actual_target_lens = [leng + 1 for leng in batch['length_target']]
         else:
             actual_target_lens = batch['length_target']
+
         # batch['text'] = ['']*len(batch['text'])
 
         gt_lens_tgt = batch['length_target']
@@ -762,7 +862,10 @@
         if split == 'val':
             source_motion_gt, target_motion_gt = self.batch2motion(batch)
             with torch.no_grad():
-                motion_out = self.generate_motion(gt_texts, gt_lens_tgt)
+                motion_out = self.generate_motion(gt_texts, 
+                                                  batch['source_motion'],
+                                                  batch['length_source'],
+                                                  gt_lens_tgt)
                 if self.input_deltas:
                     motion_unnorm = self.diffout2motion(motion_out)
                     motion_unnorm = motion_unnorm.permute(1, 0, 2)
@@ -784,6 +887,8 @@
             source_motion_gt, target_motion_gt = self.batch2motion(batch, 
                                                                 slice_til=nvds)
             motion_out = self.generate_motion(gt_texts[:nvds],
+                                              batch['source_motion'][:, :nvds],
+                                              batch['length_source'][:nvds],
                                               gt_lens_tgt[:nvds])
             if self.input_deltas:
                 motion_unnorm = self.diffout2motion(motion_out)
