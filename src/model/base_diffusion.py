from os import times
from typing import List, Optional, Union
from matplotlib.pylab import cond
import numpy as np
import torch
from hydra.utils import instantiate
from omegaconf import DictConfig
from torch import Tensor, mode
from torch.distributions.distribution import Distribution
from torch.nn import ModuleDict
from src.data.tools.collate import collate_tensor_with_padding
from torch.nn import functional as F
from src.data.tools.tensors import lengths_to_mask
from src.model.base import BaseModel
from src.model.utils.tools import remove_padding
from src.model.losses.utils import LossTracker
from src.data.tools import lengths_to_mask_njoints
from src.model.losses.compute_mld import MLDLosses
import inspect
from src.model.utils.tools import remove_padding, pack_to_render
from src.render.mesh_viz import render_motion
from src.tools.transforms3d import change_for, transform_body_pose, get_z_rot
from src.tools.transforms3d import apply_rot_delta
from einops import rearrange, reduce
from torch.nn.functional import l1_loss, mse_loss, smooth_l1_loss
from src.utils.genutils import dict_to_device
from src.utils.art_utils import color_map
import torch
import torch.distributions as dist
import logging
import wandb
from src.diffusion import create_diffusion

log = logging.getLogger(__name__)

class MD(BaseModel):
    def __init__(self, 
                 text_encoder: DictConfig,
                 motion_condition_encoder: DictConfig,
                 denoiser: DictConfig,
                 losses: DictConfig,
                 diff_params: DictConfig,
                 latent_dim: int,
                 nfeats: int,
                 input_feats: List[str],
                 statistics_path: str,
                 dim_per_feat: List[int],
                 norm_type: str,
                 smpl_path: str,
                 render_vids_every_n_epochs: Optional[int] = None,
                 num_vids_to_render: Optional[int] = None,
                 reduce_latents: Optional[str] = None,
                 condition: Optional[str] = "text",
                 motion_condition: Optional[str] = "source",
                 loss_on_positions: Optional[bool] = False,
                 loss_on_verts: Optional[bool] = False,
                 scale_loss_on_positions: Optional[int] = None,
                 loss_func_pos: str = 'mse', # l1 mse
                 loss_func_feats: str = 'mse', # l1 mse
                 renderer = None,
                 pad_inputs = False,
                 source_encoder: str = 'trans_enc',
                 **kwargs):

        super().__init__(statistics_path, nfeats, norm_type, input_feats,
                         dim_per_feat, smpl_path, num_vids_to_render,
                         loss_on_positions or loss_on_verts, renderer=renderer)

        if set(self.input_feats) == set(["body_transl_delta_pelv_xy",
                                         "body_orient_delta",
                                         "body_pose_delta"]):
            self.input_deltas = True
        else:
            self.input_deltas = False

        if set(["body_transl_delta_pelv_xy", "body_orient_delta",
                "body_pose_delta"]).issubset(self.input_feats):
            self.using_deltas = True
        else:
            self.using_deltas = False

        transl_feats = [x for x in self.input_feats if 'transl' in x]
        if set(transl_feats).issubset(["body_transl_delta", "body_transl_delta_pelv",
                                  "body_transl_delta_pelv_xy"]):
            self.using_deltas_transl = True
        else:
            self.using_deltas_transl = False

        self.smpl_path = smpl_path
        self.condition = condition
        self.motion_condition = motion_condition
        if self.motion_condition == 'source':
            if source_encoder == 'trans_enc':
                self.motion_cond_encoder = instantiate(motion_condition_encoder)
            else:
                self.motion_cond_encoder = None
        self.pad_inputs = pad_inputs 
        self.text_encoder = instantiate(text_encoder)
        self.loss_on_positions = loss_on_positions
        self.loss_on_verts = loss_on_verts
        # from torch import nn
        # self.condition_encoder = nn.Linear()
        self.ep_start_scale = scale_loss_on_positions
        # self.motion_decoder = instantiate(motion_decoder, nfeats=nfeats)

        # for k, v in self.render_data_buffer.items():
        #     self.store_examples[k] = {'ref': [], 'ref_features': [], 'keyids': []}
        # self.metrics = ComputeMetrics(smpl_path)
        self.input_feats = input_feats
        self.render_vids_every_n_epochs = render_vids_every_n_epochs
        self.num_vids_to_render = num_vids_to_render
        self.renderer = renderer

        # If we want to overide it at testing time
        self.reduce_latents = reduce_latents
        self.latent_dim = latent_dim
        self.diff_params = diff_params
        denoiser['use_deltas'] = self.input_deltas
        denoiser.motion_condition = self.motion_condition
        self.denoiser = instantiate(denoiser)
        from src.diffusion import create_diffusion

        from src.diffusion.gaussian_diffusion import ModelMeanType, ModelVarType
        from src.diffusion.gaussian_diffusion import LossType

        # ARGUMENTS FOR DIFFUSION
        # timestep_respacing --> None just the default linear things
        # noise_schedule="linear", squaredcos_cap_v2
        # use_kl=False,
        # sigma_small=False,
        # predict_xstart=False,
        # learn_sigma=True,
        # rescale_learned_sigmas=False,
        # diffusion_steps=1000
        # default: 1000 steps, linear noise schedule
        self.diffusion_process = create_diffusion(timestep_respacing=None,
                                     learn_sigma=False,
                                     sigma_small=True,
                                     diffusion_steps=self.diff_params.num_train_timesteps,
                                     noise_schedule=self.diff_params.noise_schedule,
                                     predict_xstart=False if self.diff_params.predict_type == 'noise' else True) # noise vs sample

        # self.diffusion = GaussianDiffusion(
        #       betas=betas,
        #       model_mean_type=ModelMeanType.EPSILON,
        #       model_var_type=ModelVarType.FIXED_SMALL,
        #       loss_type=LossType.MSE
        #         )
        # self.infer_scheduler = instantiate(infer_scheduler)
        # self.train_scheduler = instantiate(train_scheduler)
        # distribution of timesteps
        shape = 2.0
        scale = 1.0
        self.tsteps_distr = dist.Gamma(torch.tensor(shape),
                                       torch.tensor(scale))
        # Keep track of the losses
        # if train_scheduler.prediction_type == 'sample':
        #     self.predict_noise = False
        # else:
        #     self.predict_noise = True
        # self._losses = ModuleDict({split: instantiate(losses)
        #     for split in ["losses_train", "losses_test", "losses_val"]
        # })
        # self.losses = {key: self._losses["losses_" + key] for key in ["train",
        #                                                               "val",
        #                                                               "test"]}
        self.loss_params = losses
        # loss params terrible
        if loss_func_pos == 'l1':
            self.loss_func_pos = l1_loss
        elif loss_func_pos in ['mse', 'l2']:
            self.loss_func_pos = mse_loss
        elif loss_func_pos in ['sl1']:
            self.loss_func_pos = smooth_l1_loss

        if loss_func_feats == 'l1':
            self.loss_func_feats = l1_loss
        elif loss_func_feats in ['mse', 'l2']:
            self.loss_func_feats = mse_loss
        elif loss_func_feats in ['sl1']:
            self.loss_func_feats = smooth_l1_loss

        self.__post_init__()

    def sample_from_distribution(
        self,
        dist,
        *,
        fact=None,
        sample_mean=False,
    ) -> Tensor:
        fact = fact if fact is not None else self.fact
        sample_mean = sample_mean if sample_mean is not None else self.sample_mean

        if sample_mean:
            return dist.loc.unsqueeze(0)

        # Reparameterization trick
        if fact is None:
            return dist.rsample().unsqueeze(0)

        # Resclale the eps
        eps = dist.rsample() - dist.loc
        z = dist.loc + fact * eps

        # add latent size
        z = z.unsqueeze(0)
        return z

    def _diffusion_reverse(self,
                           text_embeds, text_masks_from_enc, 
                           motion_embeds, cond_motion_masks,
                           inp_motion_mask, diff_process,
                           init_vec=None,
                           init_from='noise',
                           gd_text=None, gd_motion=None, 
                           mode='full_cond',
                           return_init_noise=False,
                           steps_num=None,
                           inpaint_dict=None,
                           use_linear=False):
        # guidance_scale_text: 7.5 #
        #  guidance_scale_motion: 1.5
        # init latents

        bsz = inp_motion_mask.shape[0]
        assert mode in ['full_cond', 'text_cond', 'mot_cond']
        assert inp_motion_mask is not None
        # len_to_gen = max(lengths) if not self.input_deltas else max(lengths) + 1
        if init_vec is None:
            initial_latents = torch.randn(
                (bsz, inp_motion_mask.shape[1], self.nfeats),
                device=inp_motion_mask.device,
                dtype=torch.float,
            )
            # scale the initial noise by the standard deviation required by the scheduler
            # initial_latents = initial_latents
        else:
            initial_latents = init_vec

        if gd_text is None:
            gd_scale_text = self.diff_params.guidance_scale_text
        else:
            gd_scale_text = gd_text

        if gd_motion is None:
            gd_scale_motion = self.diff_params.guidance_scale_motion
        else:
            gd_scale_motion = gd_motion

        # set timesteps 

        # timesteps = self.infer_scheduler.timesteps.to(inp_motion_mask.device)
        # prepare extra kwargs for the scheduler step, since not all schedulers have the same signature
        # eta (η) is only used with the DDIMScheduler, and between [0, 1]


        # extra_step_kwargs = {}
        # if "eta" in set(
        #         inspect.signature(self.scheduler.step).parameters.keys()):
        #     extra_step_kwargs["eta"] = 0.0 # self.diff_params.scheduler.eta

        # inp_motion_mask = torch.cat([inp_motion_mask] * 2)
        # motion_embeds = torch.cat([motion_embeds, motion_embeds],
        #                     dim=0).unsqueeze(0)
        if text_embeds is not None:
            max_text_len = text_embeds.shape[1]
        else:
            max_text_len = 0
        if self.motion_condition == 'source' and motion_embeds is not None:
            max_motion_len = cond_motion_masks.shape[1]
            full_mask = torch.ones(bsz,
                                  max_text_len,
                                  dtype=torch.bool).to(self.device)
            notext_mask1 = full_mask * text_masks_from_enc[:bsz]
            notext_mask2 = full_mask * text_masks_from_enc[bsz:2*bsz]
            use_text_mask = full_mask * text_masks_from_enc[2*bsz:3*bsz]
            text_masks = torch.cat([notext_mask1, 
                                    notext_mask2, 
                                    use_text_mask],
                                    dim=0)
            nomotion_mask = torch.zeros(bsz, max_motion_len, 
                            dtype=torch.bool).to(self.device)
            motion_masks = torch.cat([nomotion_mask, 
                                      cond_motion_masks, 
                                      cond_motion_masks],
                                    dim=0)
            aug_mask = torch.cat([text_masks,
                                  motion_masks],
                                 dim=1)
            # aug_mask[:, :max_text_len] *= text_masks
            # if max_text_len > 1:
            #     # aug_mask = text_mask
            #     text_mask_aux = torch.ones(bsz, max_text_len, 
            #                 dtype=torch.bool).to(self.device)
            #     aug_mask[:, :max_text_len] *= text_mask_aux

            # else:
            #     aug_mask = torch.ones(bsz, max_text_len, 
            #                 dtype=torch.bool).to(self.device)

        else:
            if max_text_len > 1:
                # aug_mask = text_mask
                # text_mask_aux = torch.ones(2*bsz, max_text_len, 
                #             dtype=torch.bool).to(self.device)
                aug_mask = text_masks_from_enc
            else:
                aug_mask = torch.ones(2*bsz, max_text_len, 
                            dtype=torch.bool).to(self.device)

            # aug_mask = text_masks

            # # expand the latents if we are doing classifier free guidance
            # latent_model_input = torch.cat(
            #     [latents] * 2) if class_free else latents
            # predict the noise residual
            # Create sampling noise:
            
        # z = torch.randn(n, 4, latent_size, latent_size, device=device)
        # y = torch.tensor(class_labels, device=device)
        # cat_embeds = torch.cat([text_embeds, motion_embeds], 0)
        # Setup classifier-free guidance:
        if motion_embeds is not None:
            z = torch.cat([initial_latents, initial_latents, initial_latents], 0)
        else:
            z = torch.cat([initial_latents, initial_latents], 0)

        # y_null = torch.tensor([1000] * n, device=device)
        # y = torch.cat([y, y_null], 0)
        if use_linear:
            max_steps_diff = diff_process.num_timesteps
        else:
            max_steps_diff = None
        if motion_embeds is not None:
            model_kwargs = dict(# noised_motion=latent_model_input,
                                # timestep=t,
                                in_motion_mask=torch.cat([inp_motion_mask,
                                                        inp_motion_mask,
                                                        inp_motion_mask], 0),
                                text_embeds=text_embeds,
                                condition_mask=aug_mask,
                                motion_embeds=torch.cat([torch.zeros_like(motion_embeds),
                                                        motion_embeds,
                                                        motion_embeds], 1),
                                guidance_motion=gd_motion,
                                guidance_text_n_motion=gd_text,
                                inpaint_dict=inpaint_dict,
                                max_steps=max_steps_diff)
        else:
            model_kwargs = dict(# noised_motion=latent_model_input,
                    # timestep=t,
                    in_motion_mask=torch.cat([inp_motion_mask,
                                            inp_motion_mask], 0),
                    text_embeds=text_embeds,
                    condition_mask=aug_mask,
                    motion_embeds=None,
                    guidance_motion=gd_motion,
                    guidance_text_n_motion=gd_text,
                    inpaint_dict=inpaint_dict,
                    max_steps=max_steps_diff)

        # model_kwargs = dict(y=y, cfg_scale=args.cfg_scale)
        # Sample images:
        samples = diff_process.p_sample_loop(self.denoiser.forward_with_guidance,
                                             z.shape, z, 
                                             clip_denoised=False, 
                                             model_kwargs=model_kwargs,
                                             progress=True,
                                             device=initial_latents.device,)
        if motion_embeds is not None:
            _, _, samples = samples.chunk(3, dim=0)  # Remove null class samples
        else:
            # print('YAO TEXT CONDITIONS>>>>>>')
            _, samples = samples.chunk(2, dim=0)
        # [batch_size, 1, latent_dim] -> [1, batch_size, latent_dim]

        final_diffout = samples.permute(1, 0, 2)
        if return_init_noise:
            return initial_latents, final_diffout
        else:
            return final_diffout
    
    def sample_timesteps(self, samples: int, sample_mode=None):
        if sample_mode is None:
            if self.trainer.current_epoch / self.trainer.max_epochs > 0.5:

                gamma_samples = self.tsteps_distr.sample((samples,))
                lower_bound = 0
                upper_bound = self.diffusion_process.num_timesteps
                scaled_samples = upper_bound * (gamma_samples / gamma_samples.max()) 
                # Convert the samples to integers
                timesteps_sampled = scaled_samples.floor().int().to(self.device)
            else:
                timesteps_sampled = torch.randint(0,
                                    self.diffusion_process.num_timesteps,
                                     (samples, ),
                                    device=self.device)
        # elif isinstance(sample_mode, list):
            
        else:
            
            if sample_mode == 'uniform':
                timesteps_sampled = torch.randint(0,
                                        self.diffusion_process.num_timesteps,
                                        (samples, ),
                                        device=self.device)
        return timesteps_sampled

    def _diffusion_process(self, input_motion_feats,
                           mask_in_mot,
                           text_encoded,
                           mask_for_condition,
                           motion_encoded=None,
                           sample=None,
                           lengths=None):
        """
        heavily from https://github.com/huggingface/diffusers/blob/main/examples/dreambooth/train_dreambooth.py
        """
        # our latent   [batch_size, n_token=1 or 5 or 10, latent_dim=256]
        # sd  latent   [batch_size, [n_token0=64,n_token1=64], latent_dim=4]
        # [n_token, batch_size, latent_dim] -> [batch_size, n_token, latent_dim]
 
        # source_latents = self.motion_encoder.skel_embedding(source_motion_feats)    

        # Sample noise that we'll add to the latents
        # [batch_size, n_token, latent_dim]
        input_motion_feats = input_motion_feats.permute(1, 0, 2)
        bsz = input_motion_feats.shape[0]
        # Sample a random timestep for each motion
        timesteps = self.sample_timesteps(samples=bsz,
                                          sample_mode='uniform')
        timesteps = timesteps.long()
        model_args = dict(in_motion_mask=mask_in_mot,
                        #   timestep=timesteps,
                          text_embeds=text_encoded,
                          condition_mask=mask_for_condition,
                          motion_embeds=motion_encoded)
        diff_outs = self.diffusion_process.training_losses(self.denoiser,
                                                           input_motion_feats,
                                                           timesteps,
                                                           model_args)
        
        # Add noise to the latents according to the noise magnitude at each timestep
        # noisy_motion = self.train_scheduler.add_noise(input_motion_feats.clone(),
        #                                               noise,
        #                                               timesteps)
        # Predict the noise residual
        # diffusion_fw_out = self.denoiser(noised_motion=noisy_motion,
        #                                  in_motion_mask=mask_in_mot,
        #                                  timestep=timesteps,
        #                                  text_embeds=text_encoded,
        #                                  condition_mask=mask_for_condition,
        #                                  motion_embeds=motion_encoded,
        #                                  )

        # Chunk the noise and noise_pred into two parts and compute the loss on each part separately.
        # if self.losses.lmd_prior != 0.0:
        #     noise_pred, noise_pred_prior = torch.chunk(noise_pred, 2, dim=0)
        #     noise, noise_prior = torch.chunk(noise, 2, dim=0)
        # else:
        # if self.predict_noise:
        #     n_set = {
        #         "noise": noise,
        #         "noise_pred": diffusion_fw_out,
        #     }

        # else:
        #     n_set = {
        #         "pred_motion_feats": diffusion_fw_out,
        #         "noised_motion_feats": noisy_motion,
        #         "input_motion_feats": input_motion_feats,
        #         "timesteps": timesteps
        #     }
        return diff_outs

    def filter_conditions(self, max_text_len, max_motion_len,
                          batch_size, 
                          perc_only_text=0.05,  perc_only_motion=0.05,
                          perc_text_n_motion=0.85, perc_uncond=0.05,
                          randomize=False):

        # Define the dimensions of the tensor
        M = batch_size # Number of rows (adjust as needed)
        N = max_text_len + max_motion_len  # Total number of columns

        # Calculate the number of rows for each category
        
        # rows_ones = int(M * perc_text_n_motion)
        rows_uncond = int(round(M * perc_uncond))
        rows_text_only = int(round(M * perc_only_text))
        rows_motion_only = int(round(M * perc_only_motion))
        rows_both = M - rows_text_only - rows_uncond - rows_motion_only
        all_masks = []
        if rows_both:
            # Create rows with all ones
            both_rows = torch.ones((rows_both, N), dtype=torch.float)
            all_masks.append(both_rows)
        if rows_uncond:
            # Create rows with all zeros
            uncond_rows = torch.zeros((rows_uncond, N), dtype=torch.float)
            all_masks.append(uncond_rows)

        if rows_text_only:
            # Create rows with k zeros and w ones
            single_row_text = torch.cat((torch.ones(max_text_len,
                                              dtype=torch.float),
                                         torch.zeros(max_motion_len,
                                               dtype=torch.float),
                                         ))
            text_only_row = torch.cat([single_row_text[None]] * rows_text_only,
                                      dim=0)
            all_masks.append(text_only_row)

        if rows_motion_only:
            single_row_mot = torch.cat((torch.zeros(max_text_len, 
                                                    dtype=torch.float),
                                        torch.ones(max_motion_len,
                                                   dtype=torch.float)))
            motion_only_row = torch.cat([single_row_mot[None]] * rows_motion_only,
                                        dim=0)
            all_masks.append(motion_only_row)

        # Combine the rows
        final_mask = torch.cat(all_masks, dim=0)

        if randomize:
            # Shuffle the tensor if needed
            final_mask = final_mask[torch.randperm(final_mask.size(0))]

        return final_mask.bool().to(self.device)


    def train_diffusion_forward(self, batch, mask_source_motion,
                                mask_target_motion):

        cond_emb_motion = None
        batch_size = len(batch["text"])

        if self.motion_condition == 'source':
            source_motion_condition = batch['source_motion']
            if self.motion_cond_encoder is not None:
                cond_emb_motion = self.motion_cond_encoder(source_motion_condition,
                                                           mask_source_motion)
                cond_emb_motion = cond_emb_motion.unsqueeze(0)
                mask_source_motion = torch.ones((batch_size, 1),
                                                 dtype=bool,
                                                 device=self.device)
            else:
                cond_emb_motion = source_motion_condition

        feats_for_denois = batch['target_motion']
        target_lens = batch['length_target']

        text_list = batch["text"]
        perc_uncondp = self.diff_params.prob_uncondp
        perc_drop_text = self.diff_params.prob_drop_text
        perc_drop_motion = self.diff_params.prob_drop_motion
        perc_keep_both = 1 - perc_uncondp - perc_drop_motion - perc_drop_text
        # text encode
        # cond_emb_text, text_mask = self.text_encoder(text)
        
        # ALWAYS --> [ text condition || motion condition ] 
        # row order (rows=batch size) --> ---------------
        #                                 | rows_mixed  |
        #                                 | rows_uncond |
        #                                 |rows_txt_only|
        #                                 |rows_mot_only|
        #                                 ---------------
        bs_cond = feats_for_denois.shape[1]
        if cond_emb_motion is not None:
            max_motion_len = cond_emb_motion.shape[0]
        # import ipdb;ipdb.set_trace()
        if self.motion_condition == 'source':
            # motion should be alwasys S, B
            # text should be B, S
            
            # max_motion_len = cond_emb_motion.shape[0]
            # bs_cond = cond_emb_motion.shape[1]
            # assert cond_emb_motion.shape[0] + cond_emb_text.shape[1] == aug_mask.shape[1]

            mask = (torch.rand(bs_cond, 1, 1, device=cond_emb_motion.device) > perc_drop_motion).float()
            cond_emb_motion = cond_emb_motion.permute(1, 0, 2) * mask
            cond_emb_motion = cond_emb_motion.permute(1, 0, 2)
            mask_source_motion = (mask_source_motion * mask.squeeze(-1)).bool()

            text_list = [
                "" if np.random.rand(1) < perc_drop_text else i
                for i in text_list
            ]

            mask_both = (torch.rand(bs_cond, 1, 1, device=cond_emb_motion.device) > (1-perc_keep_both)).float()
            zeroed_rows_indices = torch.nonzero(mask_both.squeeze() == 0).view(-1).tolist()
            for idx in zeroed_rows_indices:
                text_list[idx] = ""
            cond_emb_motion = cond_emb_motion.permute(1, 0, 2) * mask_both
            cond_emb_motion = cond_emb_motion.permute(1, 0, 2)
            mask_source_motion = (mask_source_motion * mask_both.squeeze(-1)).bool()
        else:
            text_list = [
                "" if np.random.rand(1) < self.diff_params.prob_uncondp else i
                for i in text_list
            ]
            # aug_mask = self.filter_conditions(max_text_len=cond_emb_text.shape[1],
            #                                  max_motion_len=0,
            #                                  batch_size=batch_size,
            #                                  perc_only_text=perc_drop_motion,
            #                                  perc_only_motion=0.0,
            #                                  perc_text_n_motion=0.0,
            #                                  perc_uncond=perc_uncondp,
            #                                  randomize=False)
            #if max_text_len > 1:
            #    aug_mask *= text_mask
        cond_emb_text, text_mask = self.text_encoder(text_list)
        max_text_len = cond_emb_text.shape[1]

        #rand_perm = torch.randperm(batch_size)
        # random permutation along the batch dimension same for all
        if self.motion_condition == 'source':
            # aug_mask = torch.ones(bs_cond,
            #                       max_text_len+max_motion_len,
            #                       dtype=torch.bool).to(self.device)
            # aug_mask[:, max_text_len:] *= mask_source_motion
            # if max_text_len > 1:
            #     # aug_mask = text_mask
            #     # text_mask_aux = torch.ones(bs_cond, max_text_len, 
            #     #             dtype=torch.bool).to(self.device)
            #     aug_mask[:, :max_text_len] *= text_mask
            # After
            aug_mask = torch.cat([text_mask if max_text_len > 1 
                                  else torch.ones_like(text_mask),
                                  mask_source_motion], dim=1).to(self.device)

        else:
            if max_text_len > 1:
                aug_mask = text_mask
                # text_mask_aux = torch.ones(bs_cond, max_text_len, 
                #             dtype=torch.bool).to(self.device)
                # aug_mask = text_mask_aux
            else:
                aug_mask = torch.ones(bs_cond, max_text_len, 
                                      dtype=torch.bool).to(self.device)
        # cond_emb_text = cond_emb_text[rand_perm]
        # mask_target_motion = mask_target_motion[rand_perm]
        # feats_for_denois = feats_for_denois[:, rand_perm]
        # if cond_emb_motion is not None:
        #    cond_emb_motion = cond_emb_motion[:, rand_perm]

        # diffusion process return with noise and noise_pred
        diff_outs = self._diffusion_process(feats_for_denois,
                                            mask_in_mot=mask_target_motion,
                                            text_encoded=cond_emb_text, 
                                            motion_encoded=cond_emb_motion,
                                            mask_for_condition=aug_mask)
        diff_outs['motion_mask_target'] = mask_target_motion
        return diff_outs 

    #     return self.allsplit_epoch_end("train")

    # def on_validation_epoch_end(self):
    #     # # ToDo
    #     # # re-write vislization checkpoint?
    #     # # visualize validation
    #     # parameters = {"xx",xx}
    #     # vis_path = viz_epoch(self, dataset, epoch, parameters, module=None,
    #     #                         folder=parameters["folder"], writer=None, exps=f"_{dataset_val.dataset_name}_"+val_set)
    #     return self.allsplit_epoch_end("val")

    # def on_test_epoch_end(self):
    #     return self.allsplit_epoch_end("test")

    def training_step(self, batch, batch_idx):
        return self.allsplit_step("train", batch, batch_idx)

    def validation_step(self, batch, batch_idx):
        return self.allsplit_step("val", batch, batch_idx)

    def test_step(self, batch, batch_idx):
        return self.allsplit_step("test", batch, batch_idx)

    @property
    def jts_scale(self):
        warm_up_epochs = self.ep_start_scale
        if self.trainer.current_epoch <= warm_up_epochs:
            return 1.0
        else:
            max_loss_lambda = 10
            return min(((self.trainer.current_epoch - warm_up_epochs + 1)
                        / max_loss_lambda) * max_loss_lambda, max_loss_lambda)

    def compute_verts_loss(self, out_motion, padding_mask):
        from src.model.utils.tools import remove_padding, pack_to_render
        #from src.render.video import get_offscreen_renderer

        if self.using_deltas_transl:
            import torch.nn.functional as F
            compute_scale = 1
            motion_unnorm = self.diffout2motion(out_motion['pred_motion_feats'])
            gt_mot_unnorm = self.diffout2motion(out_motion['input_motion_feats'])
            if out_motion['pred_motion_feats'].shape[-1] < 135:
                motion_unnorm = F.pad(motion_unnorm, (0, 3))
                gt_mot_unnorm = F.pad(gt_mot_unnorm, (0, 3))
                compute_scale = 100
            # motion_unnorm = motion_unnorm.permute(1, 0, 2)
        else:
            # motion_unnorm = self.unnorm_delta(out_motion['pred_motion_feats'])
            motion_unnorm = self.unnorm_delta(out_motion['pred_motion_feats'])
            motion_norm = out_motion['pred_motion_feats']
        B, S = motion_unnorm.shape[:2]
        pred_smpl_params = pack_to_render(rots=motion_unnorm[..., 3:],
                                          trans=motion_unnorm[...,:3])
        gt_smpl_params = pack_to_render(rots=gt_mot_unnorm[..., 3:],
                                          trans=gt_mot_unnorm[...,:3])
        if not self.loss_on_verts:
            fast_smpl_layer = True
        else:
            fast_smpl_layer = False
        pred_smpl_out = self.run_smpl_fwd(pred_smpl_params['body_transl'],
                                        pred_smpl_params['body_orient'],
                                        pred_smpl_params['body_pose'].reshape(B,
                                                                              S, 
                                                                              63),
                                        fast=fast_smpl_layer)
        if self.loss_on_verts:
            pred_verts = pred_smpl_out.vertices

        pred_jts = pred_smpl_out.joints[:, :22] 
        gt_smpl_out= self.run_smpl_fwd(gt_smpl_params['body_transl'],
                                     gt_smpl_params['body_orient'],
                                     gt_smpl_params['body_pose'].reshape(B,S,63),
                                        fast=fast_smpl_layer)
        if self.loss_on_verts:
            gt_verts = gt_smpl_out.vertices
        gt_jts = gt_smpl_out.joints[:, :22]

        if self.loss_on_verts:
            pred_verts = rearrange(pred_verts, '(b s) ... -> b s ...',
                                    s=S, b=B)
            gt_verts = rearrange(gt_verts, '(b s) ... -> b s ...',
                                    s=S, b=B)
        pred_jts = rearrange(pred_jts, '(b s) ... -> b s ...',
                                s=S, b=B)
        gt_jts = rearrange(gt_jts, '(b s) ... -> b s ...',
                                s=S, b=B)
        loss_joints = torch.tensor(0.0)
        loss_verts = torch.tensor(0.0)

        if self.loss_on_verts:
        #  Could do this --> * self.jts_scale [does not work for now] 
            loss_verts = self.loss_func_pos(pred_verts, gt_verts,
                                            reduction='none')
            loss_verts = reduce(loss_verts, 's b j d -> s b', 'mean')
            loss_verts = (loss_verts * padding_mask).sum() / padding_mask.sum()
        if self.loss_on_positions:
        #  Could do this --> * self.jts_scale [does not work for now] 
            loss_jts = self.loss_func_pos(pred_jts, gt_jts,
                                          reduction='none')
            loss_jts = reduce(loss_jts, 's b j d -> s b', 'mean')
            loss_jts = (loss_jts * padding_mask).sum() / padding_mask.sum()
        
        return loss_verts * compute_scale, loss_joints

    def compute_joints_loss(self, out_motion, joints_gt, padding_mask):

        from src.render.mesh_viz import render_skeleton, render_motion
        from src.model.utils.tools import remove_padding, pack_to_render
        #from src.render.video import get_offscreen_renderer
        
        if self.input_deltas:
            motion_unnorm = self.diffout2motion(out_motion['pred_motion_feats'],
                                                full_deltas=True)
            motion_unnorm = motion_unnorm.permute(1, 0, 2)
        elif self.using_deltas_transl: 
            motion_unnorm = self.diffout2motion(out_motion['pred_motion_feats'])
            # motion_unnorm = motion_unnorm.permute(1, 0, 2)
        else:
            # motion_unnorm = self.unnorm_delta(out_motion['pred_motion_feats'])
            motion_unnorm = self.unnorm_delta(out_motion['pred_motion_feats'])
            motion_norm = out_motion['pred_motion_feats']
        B, S = motion_unnorm.shape[:2]
        tot_dim_deltas = 0
        if self.using_deltas:
            for idx_feat, in_feat in enumerate(self.input_feats):
                if 'delta' in in_feat:
                    tot_dim_deltas += self.input_feats_dims[idx_feat]
            motion_unnorm = motion_unnorm[..., tot_dim_deltas:]


        pred_smpl_params = pack_to_render(rots=motion_unnorm[..., 3:],
                                          trans=motion_unnorm[...,:3])

        pred_joints = self.run_smpl_fwd(pred_smpl_params['body_transl'],
                                        pred_smpl_params['body_orient'],
                                        pred_smpl_params['body_pose'].reshape(B,
                                                                              S, 
                                                                              63)).joints
# self.run_smpl_fwd(pred_smpl_params['body_transl'],pred_smpl_params['body_orient'],pred_smpl_params['body_pose'].reshape(B, S, 63)).joints
        pred_joints = rearrange(pred_joints[:, :22], '(b s) ... -> b s ...',
                                s=S, b=B)
        
        #  Could do this --> * self.jts_scale [does not work for now] 
        loss_joints = self.loss_func_pos(pred_joints, joints_gt,
                                         reduction='none')
        loss_joints = reduce(loss_joints, 's b j d -> s b', 'mean')
        loss_joints = (loss_joints * padding_mask).sum() / padding_mask.sum()
         
        # import numpy as np
        # np.save('gt.npz',joints_gt[0].detach().cpu().numpy())  
        # np.save('pred.npz', pred_joints[0].detach().cpu().numpy())

        return loss_joints, pred_smpl_params

    def compute_losses(self, out_dict):
        from torch import nn
        from src.data.tools.tensors import lengths_to_mask

        if self.input_deltas:
            pad_mask_jts_pos = out_dict['motion_mask_target']
            pad_mask = out_dict['motion_mask_target']
        else:
            pad_mask_jts_pos = out_dict['motion_mask_target']
            pad_mask = out_dict['motion_mask_target']
        f_rg = np.cumsum([0] + self.input_feats_dims)
        all_losses_dict = {}
        tot_loss = torch.tensor(0.0, device=self.device)
        if self.loss_params['predict_epsilon']:
            noise_loss = self.loss_func_feats(out_dict['target'],
                                              out_dict['model_output'],
                                              reduction='none')
        # predict x
        else:
            data_loss = self.loss_func_feats(out_dict['target'],
                                             out_dict['model_output'],
                                             reduction='none')
            if self.input_deltas:
                first_pose_loss = data_loss[:, 0].mean(-1)
                first_pose_loss = first_pose_loss.mean()
                full_feature_loss = data_loss[:, 1:]
            else:
                first_pose_loss = torch.tensor(0.0)
                full_feature_loss = data_loss
            # maybe i should do weighted average .. maybe not
            for i, _ in enumerate(f_rg[:-1]):
                if 'delta' in self.input_feats[i]:
                    cur_feat_loss = full_feature_loss[:, 1:, f_rg[i]:f_rg[i+1]
                                                      ].mean(-1)*pad_mask[:, 1:]
                    tot_feat_loss = cur_feat_loss.sum() / pad_mask[:, 1:].sum()
                else:
                    cur_feat_loss = full_feature_loss[..., f_rg[i]:f_rg[i+1]
                                                      ].mean(-1)*pad_mask
                    tot_feat_loss = cur_feat_loss.sum() / pad_mask.sum()
                all_losses_dict.update({self.input_feats[i]: tot_feat_loss})
                tot_loss += tot_feat_loss

        tot_loss /= len(self.input_feats)
        all_losses_dict['total_loss'] = tot_loss

        return tot_loss, all_losses_dict 
    # {'total_loss': total_loss,
    #                         self.input_feats[2]: pose_loss,
    #                         self.input_feats[1]: orient_loss,
    #                         self.input_feats[0]: trans_loss,
    #                         'first_pose_loss': first_pose_loss,
    #                         'global_joints_loss': loss_joints,
    #                         }


    def generate_motion(self, texts_cond, motions_cond,
                        mask_source, mask_target,
                        diffusion_process, 
                        init_vec_method='noise', init_vec=None,
                        gd_text=None, gd_motion=None, 
                        return_init_noise=False, 
                        condition_mode='full_cond',
                        num_diff_steps=None, 
                        inpaint_dict=None,
                        use_linear=False
                        ):
        # uncond_tokens = [""] * len(texts_cond)
        # if self.condition == 'text':
        #     uncond_tokens.extend(texts_cond)
        # elif self.condition == 'text_uncond':
        #     uncond_tokens.extend(uncond_tokens)
        bsz, seqlen_tgt = mask_target.shape
        feat_sz = sum(self.input_feats_dims)
        if texts_cond is not None:
            no_of_texts = len(texts_cond)
            texts_cond = ['']*no_of_texts + texts_cond
            if self.motion_condition == 'source':
                texts_cond = ['']*no_of_texts + texts_cond
            text_emb, text_mask = self.text_encoder(texts_cond)

        cond_emb_motion = None
        cond_motion_mask = None
        if self.motion_condition == 'source':
            bsz, seqlen_src = mask_source.shape
            if condition_mode == 'full_cond' or condition_mode == 'mot_cond' :
                if self.motion_cond_encoder is not None:
                    source_motion_condition = motions_cond

                    cond_emb_motion = self.motion_cond_encoder(source_motion_condition, 
                                                               mask_source)
                    # assuming encoding of a single token!
                    cond_emb_motion = cond_emb_motion.unsqueeze(0)
                    cond_motion_mask = torch.ones((mask_source.shape[0], 1),
                                                dtype=bool, device=self.device)
                else:
                    source_motion_condition = motions_cond
                    cond_emb_motion = source_motion_condition
                    cond_motion_mask = mask_source
            else:
                if self.motion_cond_encoder is not None:
                    cond_emb_motion = torch.zeros(1, bsz,
                                                  self.denoiser.latent_dim,
                                                   device=self.device)
                    cond_motion_mask = torch.ones((bsz, 1),
                                                dtype=bool, device=self.device)
                else:
                    cond_emb_motion = torch.zeros(seqlen_src, bsz, feat_sz,
                                                   device=self.device)
                    cond_motion_mask = torch.ones((bsz, 1),
                                                dtype=bool, device=self.device)

        if init_vec_method == 'noise_prev':
            init_diff_rev = init_vec
        elif init_vec_method == 'source':
            init_diff_rev = motions_cond
            tgt_len = mask_target.shape[-1]
            src_len = mask_source.shape[-1]
            if tgt_len > src_len:
                init_diff_rev = torch.cat([init_diff_rev,
                                            torch.zeros((tgt_len-src_len,
                                                          *init_diff_rev.shape[1:]),
                                                        device=self.device)],
                                            dim=0)
                init_diff_rev = init_diff_rev.permute(1, 0, 2)
            else:
                init_diff_rev = init_diff_rev[:tgt_len]
                init_diff_rev = init_diff_rev.permute(1, 0, 2)
        else:
            init_diff_rev = None
            # complete noise

        with torch.no_grad():
            if return_init_noise:
                init_noise, diff_out = self._diffusion_reverse(text_emb, 
                                                text_mask,
                                                cond_emb_motion,
                                                cond_motion_mask,
                                                mask_target, 
                                                diffusion_process,
                                                init_vec=init_diff_rev,
                                                init_from=init_vec_method,
                                                gd_text=gd_text, 
                                                gd_motion=gd_motion,
                                                return_init_noise=return_init_noise,
                                                mode=condition_mode,
                                                steps_num=num_diff_steps,
                                                inpaint_dict=inpaint_dict,
                                                use_linear=use_linear)
                return init_noise, diff_out.permute(1, 0, 2)

            else:
                diff_out = self._diffusion_reverse(text_emb, 
                                                text_mask,
                                                cond_emb_motion,
                                                cond_motion_mask,
                                                mask_target, 
                                                diffusion_process,
                                                init_vec=init_diff_rev,
                                                init_from=init_vec_method,
                                                gd_text=gd_text, 
                                                gd_motion=gd_motion,
                                                return_init_noise=return_init_noise,
                                                mode=condition_mode,
                                                steps_num=num_diff_steps,
                                                inpaint_dict=inpaint_dict,
                                                use_linear=use_linear)

            return diff_out.permute(1, 0, 2)

    def integrate_feats2motion(self, first_pose_norm, delta_motion_norm):
        """"
        Given a state [translation, orientation, pose] and state deltas,
        properly calculate the next state
        input and output are normalised features hence we first unnormalise,
        perform the calculatios and then normalise again
        """
        # unnorm features

        first_pose = self.unnorm_state(first_pose_norm)
        delta_motion = self.unnorm_delta(delta_motion_norm)

        # apply deltas
        # get velocity in global c.f. and add it to the state position
        assert 'body_transl_delta_pelv_xy' in self.input_feats
        pelvis_orient = first_pose[..., 3:9]
        R_z = get_z_rot(pelvis_orient, in_format="6d")
 
        # rotate R_z
        root_vel = change_for(delta_motion[..., :3],
                              R_z.squeeze(), forward=False)

        new_state_pos = first_pose[..., :3].squeeze() + root_vel

        # apply rotational deltas
        new_state_rot = apply_rot_delta(first_pose[..., 3:].squeeze(), 
                                        delta_motion[..., 3:],
                                        in_format="6d", out_format="6d")

        # cat and normalise the result
        new_state = torch.cat((new_state_pos, new_state_rot), dim=-1)
        new_state_norm = self.norm_state(new_state)
        return new_state_norm


    def integrate_translation(self, pelv_orient_norm, first_trans,
                              delta_transl_norm):
        """"
        Given a state [translation, orientation, pose] and state deltas,
        properly calculate the next state
        input and output are normalised features hence we first unnormalise,
        perform the calculatios and then normalise again
        """
        # B, S, 6d
        pelv_orient_unnorm = self.cat_inputs(self.unnorm_inputs(
                                                [pelv_orient_norm],
                                                ['body_orient'])
                                             )[0]
        # B, S, 3
        delta_trans_unnorm = self.cat_inputs(self.unnorm_inputs(
                                                [delta_transl_norm],
                                                ['body_transl_delta_pelv'])
                                                )[0]
        # B, 1, 3
        first_trans = self.cat_inputs(self.unnorm_inputs(
                                                [first_trans],
                                                ['body_transl'])
                                          )[0]

        # apply deltas
        # get velocity in global c.f. and add it to the state position
        assert 'body_transl_delta_pelv' in self.input_feats
        pelv_orient_unnorm_rotmat = transform_body_pose(pelv_orient_unnorm,
                                                        "6d->rot")
        trans_vel_pelv = change_for(delta_trans_unnorm,
                                    pelv_orient_unnorm_rotmat,
                                    forward=False)

        # new_state_pos = prev_trans_norm.squeeze() + trans_vel_pelv
        full_trans_unnorm = torch.cumsum(trans_vel_pelv,
                                          dim=1) + first_trans
        full_trans_unnorm = torch.cat([first_trans,
                                       full_trans_unnorm], dim=1)
        return full_trans_unnorm


    def diffout2motion(self, diffout, full_deltas=False):
        if diffout.shape[1] == 1:
            rots_unnorm = self.cat_inputs(self.unnorm_inputs(self.uncat_inputs(
                                                            diffout,
                                                            self.input_feats_dims
                                                            ),
                                          self.input_feats))[0]
            full_motion_unnorm = rots_unnorm
        elif full_deltas:
            # FIRST POSE FOR GENERATION & DELTAS FOR INTEGRATION
            first_pose = diffout[:, :1]
            delta_feats = diffout[:, 1:]

            # FORWARD PASS 
            full_mot = [first_pose.squeeze()[None]]
            prev_pose = first_pose
            for i in range(delta_feats.shape[1]):
                cur_pose = self.integrate_feats2motion(prev_pose.squeeze(),
                                                    delta_feats[:, i])
                prev_pose = cur_pose
                full_mot.append(cur_pose[None])

            full_motion_norm = torch.cat(full_mot, dim=0)
            full_motion_unnorm = self.unnorm_state(full_motion_norm)
        else:
            # - "body_transl_delta_pelv_xy_wo_z"
            # - "body_transl_z"
            # - "z_orient_delta"
            # - "body_orient_xy"
            # - "body_pose"
            # - "body_joints_local_wo_z_rot"
            feats_unnorm = self.cat_inputs(self.unnorm_inputs(
                                            self.uncat_inputs(diffout,
                                                self.input_feats_dims),
                                            self.input_feats))[0]
            # FIRST POSE FOR GENERATION & DELTAS FOR INTEGRATION
            if "body_joints_local_wo_z_rot" in self.input_feats:
                idx = self.input_feats.index("body_joints_local_wo_z_rot")
                feats_unnorm = feats_unnorm[..., :-self.input_feats_dims[idx]]

            first_trans = torch.zeros(*diffout.shape[:-1], 3,
                                      device=self.device)[:, [0]]
            if 'z_orient_delta' in self.input_feats:
                first_orient_z = torch.eye(3, device=self.device).unsqueeze(0)  # Now the shape is (1, 1, 3, 3)
                first_orient_z = first_orient_z.repeat(feats_unnorm.shape[0], 1, 1)  # Now the shape is (B, 1, 3, 3)
                first_orient_z = transform_body_pose(first_orient_z, 'rot->6d') 

                # --> first_orient_z convert to 6d
                # integrate z orient delta --> z component tof orientation
                z_orient_delta = feats_unnorm[..., 9:15]

                from src.tools.transforms3d import apply_rot_delta, remove_z_rot, get_z_rot, change_for
                prev_z = first_orient_z 
                full_z_angle = [first_orient_z[:, None]]
                for i in range(1, z_orient_delta.shape[1]):
                    curr_z = apply_rot_delta(prev_z, z_orient_delta[:, i])
                    prev_z = curr_z.clone()
                    full_z_angle.append(curr_z[:,None])
                full_z_angle = torch.cat(full_z_angle, dim=1)
                full_z_angle_rotmat = get_z_rot(full_z_angle)
                # full_orient = torch.cat([full_z_angle, xy_orient], dim=-1)
                xy_orient = feats_unnorm[..., 3:9]
                xy_orient_rotmat = transform_body_pose(xy_orient, '6d->rot')
                # xy_orient = remove_z_rot(xy_orient, in_format="6d")

                # GLOBAL ORIENTATION
                # full_z_angle = transform_body_pose(full_z_angle_rotmat,
                #                                    'rot->6d')

                # full_global_orient = apply_rot_delta(full_z_angle,
                #                                      xy_orient)
                full_global_orient_rotmat = full_z_angle_rotmat @ xy_orient_rotmat
                full_global_orient = transform_body_pose(full_global_orient_rotmat,
                                                         'rot->6d')

                first_trans = self.cat_inputs(self.unnorm_inputs(
                                                        [first_trans],
                                                        ['body_transl'])
                                                )[0]

                # apply deltas
                # get velocity in global c.f. and add it to the state position
                assert 'body_transl_delta_pelv' in self.input_feats
                pelvis_delta = feats_unnorm[..., :3]
                trans_vel_pelv = change_for(pelvis_delta[:, 1:],
                                            full_global_orient_rotmat[:, :-1],
                                            forward=False)

                # new_state_pos = prev_trans_norm.squeeze() + trans_vel_pelv
                full_trans = torch.cumsum(trans_vel_pelv, dim=1) + first_trans
                full_trans = torch.cat([first_trans, full_trans], dim=1)

                #  "body_transl_delta_pelv_xy_wo_z"
                # first_trans = self.cat_inputs(self.unnorm_inputs(
                #                                         [first_trans],
                #                                         ['body_transl'])
                #                                 )[0]

                # pelvis_xy = pelvis_delta_xy
                # FULL TRANSLATION
                # full_trans = torch.cat([pelvis_xy, 
                #                         feats_unnorm[..., 2:3][:,1:]], dim=-1)  
                #############
                full_rots = torch.cat([full_global_orient, 
                                       feats_unnorm[...,-21*6:]],
                                      dim=-1)
                full_motion_unnorm = torch.cat([full_trans,
                                                full_rots], dim=-1)

            elif "body_orient_delta" in self.input_feats:
                delta_trans = diffout[..., 6:9]
                pelv_orient = diffout[..., 9:15]

                # for i in range(1, delta_trans.shape[1]):
                full_trans_unnorm = self.integrate_translation(pelv_orient[:, :-1],
                                                            first_trans,
                                                            delta_trans[:, 1:])
                rots_unnorm = self.cat_inputs(self.unnorm_inputs(self.uncat_inputs(
                                                                diffout[..., 9:],
                                                        self.input_feats_dims[2:]),
                                                self.input_feats[2:])
                                                )[0]
                full_motion_unnorm = torch.cat([full_trans_unnorm,
                                                rots_unnorm], dim=-1)

            else:
                delta_trans = diffout[..., :3]
                pelv_orient = diffout[..., 3:9]
                # for i in range(1, delta_trans.shape[1]):
                full_trans_unnorm = self.integrate_translation(pelv_orient[:, :-1],
                                                            first_trans,
                                                            delta_trans[:, 1:])
                rots_unnorm = self.cat_inputs(self.unnorm_inputs(self.uncat_inputs(
                                                                diffout[..., 3:],
                                                        self.input_feats_dims[1:]),
                                                self.input_feats[1:])
                                                )[0]
                full_motion_unnorm = torch.cat([full_trans_unnorm,
                                                rots_unnorm], dim=-1)
            

        return full_motion_unnorm

    def allsplit_step(self, split: str, batch, batch_idx):
        from src.data.tools.tensors import lengths_to_mask
        input_batch = self.norm_and_cat(batch, self.input_feats)
        # import ipdb;ipdb.set_trace()
        if 'hml3d' in batch['dataset_name']:
            idx_t2m = [i for i, x in enumerate( batch['dataset_name']) 
                       if x == 'hml3d']
<<<<<<< HEAD
        print('-------SincSynth------')
        print(batch['dataset_name'].count('sinc_synth') / len(batch['dataset_name']))
        print('-------H3D------')
        print(batch['dataset_name'].count('hml3d') / len(batch['dataset_name']))
        print('-------AMT------')
        print(batch['dataset_name'].count('bodilex') / len(batch['dataset_name']))
        dnames = batch['dataset_name']
=======
        # print('-------SincSynth------')
        # print(batch['dataset_name'].count('sinc_synth') / len(batch['dataset_name']))
        # print('-------H3D------')
        # print(batch['dataset_name'].count('hml3d') / len(batch['dataset_name']))
        # print('-------AMT------')
        # print(batch['dataset_name'].count('bodilex') / len(batch['dataset_name']))
>>>>>>> 31b2760d
        for k, v in input_batch.items():
            if self.input_deltas:
                batch[f'{k}_motion'] = v[1:]
            else:
                batch[f'{k}_motion'] = v
                # batch[f'length_{k}'] = [v.shape[0]] * v.shape[1]
            if v.shape[0] > 1 and self.pad_inputs:
                batch[f'{k}_motion'] = torch.nn.functional.pad(v, (0, 0, 0, 0, 0,
                                                               300 - v.size(0)),
                                                           value=0)
        if 'length_source' in batch: #hml_3d only case
            if 0 in batch['length_source']:
                # Assuming batch['source_motion'] is already a CUDA tensor
                # Convert batch['length_source'] from list to a CUDA tensor for efficient operations
                length_source_tensor = torch.tensor(batch['length_source'], 
                                                    device=self.device)

                # Determine the maximum length from length_source_tensor
                max_source_len = torch.max(length_source_tensor)

                # Efficient slicing: cut off all sequences to the max length in one operation
                batch['source_motion'] = batch['source_motion'][:max_source_len]

                # Create a mask for indices that need to be zeroed out (assuming idx_t2m is some list of indices)
                idx_t2m_mask = torch.zeros_like(length_source_tensor, 
                                                dtype=torch.bool)
                idx_t2m_mask[idx_t2m] = True

                # Apply the mask to modify 'length_source_tensor' efficiently
                length_source_tensor[idx_t2m_mask] = max_source_len

                # Zero out the specific indices in 'source_motion'
                # Ensure 'source_motion' can handle boolean indexing along the second dimension
                batch['source_motion'][:, idx_t2m_mask] = 0

                # Convert length_source_tensor back to a list and store it back in batch if necessary
                # Note: Conversion to list happens on the CPU, so move tensor to CPU before converting
                batch['length_source'] = length_source_tensor.tolist()
                batch['length_source'] = [0 if ii in idx_t2m
                                          else ll 
                                          for ii, ll in enumerate(batch['length_source']) 
                                         ]

        if self.motion_condition:
            if self.pad_inputs:
                mask_source, mask_target = self.prepare_mot_masks(batch['length_source'],
                                                                  batch['length_target'],
                                                                  max_len=300)
            else:
                mask_source, mask_target = self.prepare_mot_masks(batch['length_source'],
                                                                  batch['length_target'],
                                                                  max_len=None)
        else:

            mask_target = lengths_to_mask(batch['length_target'],
                                          device=self.device)
            if v.shape[0] > 1 and self.pad_inputs:
                mask_target = F.pad(mask_target, (0, 300 - mask_target.size(1)),
                                value=0)

            batch['length_source'] = None
            batch['source_motion'] = None
            mask_source = None

        actual_target_lens = batch['length_target']

        # batch['text'] = ['']*len(batch['text'])

        gt_lens_tgt = batch['length_target']
        gt_lens_src = batch['length_source']
        batch['text'] = [el.lower() for el in batch['text']]
        gt_texts = batch['text']
        gt_keyids = batch['id']
        self.batch_size = len(gt_texts)
        dif_dict = self.train_diffusion_forward(batch,
                                                mask_source,
                                                mask_target)


        # rs_set Bx(S+1)xN --> first pose included
        total_loss, loss_dict = self.compute_losses(dif_dict,dnames)

        # if self.trainer.current_epoch % 100 == 0 and self.trainer.current_epoch != 0:
        #     if self.global_rank == 0 and split=='train' and batch_idx == 0:
        #         if self.renderer is not None:
        #             self.visualize_diffusion(dif_dict, actual_target_lens, 
        #                                     gt_keyids, gt_texts, 
        #                                     self.trainer.current_epoch)

        # self.losses[split](rs_set)
        # if loss is None:
        #     raise ValueError("Loss is None, this happend with torchmetrics > 0.7")
        loss_dict_to_log = {f'losses/{split}/{k}': v for k, v in 
                            loss_dict.items()}
        self.log_dict(loss_dict_to_log, on_epoch=True, 
                      batch_size=self.batch_size)
        import random
 
        if split == 'val' and batch_idx == 0 and self.global_rank == 0 and False:
            if dif_dict['pred_motion_feats'].shape[1] == 1:
                return total_loss
            if batch['source_motion'] is not None:
                src_cond_mets = batch['source_motion'].clone()
                mask_src_mets, mask_tgt_mets = self.prepare_mot_masks(
                                                    batch['length_source'],
                                                    batch['length_target'])
            else:
                from src.data.tools.tensors import lengths_to_mask
                mask_src_mets = None
                src_cond_mets = None
                mask_tgt_mets = lengths_to_mask(batch['length_target'],
                                                self.device)
                mask_tgt_mets = F.pad(mask_tgt_mets,
                                      (0, 300 - mask_tgt_mets.size(1)),
                                      value=0)

            batch_subset = { k: v.detach().cpu() for k,
                            v in self.test_subset.items() 
                            if torch.is_tensor(v) }
            sset_proc = self.process_batch(batch_subset)
            mask_src, mask_tgt = self.prepare_mot_masks(
                                                    sset_proc['length_source'],
                                                    sset_proc['length_target'])
            src_mot_cond = sset_proc['source_motion']
            nvds = self.num_vids_to_render
            if self.motion_condition == 'source' and False:
                gt_texts = self.test_subset['text']
                gt_keyids = self.test_subset['id']
                with torch.no_grad():
                    init_noise, motion_text_n_motion = self.generate_motion(
                                                        texts_cond=gt_texts, 
                                                        mask_source=mask_tgt,
                                                        mask_target=mask_src,
                                                        motions_cond=src_mot_cond,
                                                        return_init_noise=True,
                                                        init_vec_method='noise',
                                                        condition_mode='full_cond')

                    motion_text = self.generate_motion(texts_cond=gt_texts, 
                                                    mask_source=mask_src,
                                                    mask_target=mask_tgt,
                                                    motions_cond=None,
                                                    init_vec_method='noise_prev',
                                                    init_vec=init_noise,
                                                    condition_mode='text_cond')

                    motion_motion = self.generate_motion(texts_cond=gt_texts, 
                                                        mask_source=mask_src,
                                                        mask_target=mask_tgt,
                                                        motions_cond=src_mot_cond,
                                                        init_vec_method='noise_prev',
                                                        init_vec=init_noise,
                                                        condition_mode='mot_cond')

                    if self.input_deltas:
                        motion_unnorm = self.diffout2motion(motion_text_n_motion,
                                                            full_deltas=True)
                        motion_unnorm = motion_unnorm.permute(1, 0, 2)
                    if self.using_deltas_transl:
                        
                        motion_text_n_motion = self.diffout2motion(motion_text_n_motion)                    
                        motion_text = self.diffout2motion(motion_text)
                        motion_motion = self.diffout2motion(motion_motion)
                    else:
                        motion_text_n_motion = self.diffout2motion(motion_text_n_motion)                    
                        motion_text = self.diffout2motion(motion_text)
                        motion_motion = self.diffout2motion(motion_motion)
                    # do something with the full motion
                    tot_dim_deltas = 0
                    if self.using_deltas:
                        for idx_feat, in_feat in enumerate(self.input_feats):
                            if 'delta' in in_feat:
                                tot_dim_deltas += self.input_feats_dims[idx_feat]
                        motion_unnorm = motion_unnorm[..., tot_dim_deltas:]

                    gen_mot_n_text = pack_to_render(rots=motion_text_n_motion[...,
                                                                3:].detach().cpu(),
                                                trans=motion_text_n_motion[...,
                                                                :3].detach().cpu())
                    gen_text = pack_to_render(rots=motion_text[...,
                                                                3:].detach().cpu(),
                                            trans=motion_text[...,
                                                                :3].detach().cpu())
                    gen_motion = pack_to_render(rots=motion_motion[...,
                                                                3:].detach().cpu(),
                                            trans=motion_motion[...,
                                                                :3].detach().cpu())
                    

                    render_text = {'generation': gen_text,
                                   'text_descr': gt_texts,
                                   'keyids': gt_keyids}
                    self.set_buf['text_cond'].append(render_text)
                    
                    render_mot_n_text = {'generation': gen_mot_n_text,
                                         'text_descr': gt_texts,
                                         'keyids': gt_keyids}
                    self.set_buf['full_cond'].append(render_mot_n_text)

                    render_motion = {'generation': gen_motion,
                                     'text_descr': gt_texts,
                                     'keyids': gt_keyids}                    
                    self.set_buf['mot_cond'].append(render_motion)

        return total_loss<|MERGE_RESOLUTION|>--- conflicted
+++ resolved
@@ -810,7 +810,7 @@
 
         return loss_joints, pred_smpl_params
 
-    def compute_losses(self, out_dict):
+    def compute_losses(self, out_dict, dataset_names):
         from torch import nn
         from src.data.tools.tensors import lengths_to_mask
 
@@ -823,38 +823,53 @@
         f_rg = np.cumsum([0] + self.input_feats_dims)
         all_losses_dict = {}
         tot_loss = torch.tensor(0.0, device=self.device)
-        if self.loss_params['predict_epsilon']:
-            noise_loss = self.loss_func_feats(out_dict['target'],
-                                              out_dict['model_output'],
-                                              reduction='none')
-        # predict x
-        else:
-            data_loss = self.loss_func_feats(out_dict['target'],
-                                             out_dict['model_output'],
-                                             reduction='none')
-            if self.input_deltas:
-                first_pose_loss = data_loss[:, 0].mean(-1)
-                first_pose_loss = first_pose_loss.mean()
-                full_feature_loss = data_loss[:, 1:]
+        data_loss = self.loss_func_feats(out_dict['target'],
+                                            out_dict['model_output'],
+                                            reduction='none')
+        if self.input_deltas:
+            first_pose_loss = data_loss[:, 0].mean(-1)
+            first_pose_loss = first_pose_loss.mean()
+            full_feature_loss = data_loss[:, 1:]
+        else:
+            first_pose_loss = torch.tensor(0.0)
+            full_feature_loss = data_loss
+        # maybe i should do weighted average .. maybe not
+        unique_datasets = list(set(dataset_names))
+        dataset_to_idx = {name: i for i, name in enumerate(unique_datasets)}
+        dataset_indices = torch.tensor([dataset_to_idx[name] for name in dataset_names])
+
+        # Dictionary to store losses per dataset
+        dataset_losses = {name: 0.0 for name in unique_datasets}
+        # Main loss calculation loop
+        for i, _ in enumerate(f_rg[:-1]):
+            if 'delta' in self.input_feats[i]:
+                cur_feat_loss = full_feature_loss[:, 1:, f_rg[i]:f_rg[i+1]].mean(-1) * pad_mask[:, 1:]
+                tot_feat_loss = cur_feat_loss.sum() / pad_mask[:, 1:].sum()
             else:
-                first_pose_loss = torch.tensor(0.0)
-                full_feature_loss = data_loss
-            # maybe i should do weighted average .. maybe not
-            for i, _ in enumerate(f_rg[:-1]):
-                if 'delta' in self.input_feats[i]:
-                    cur_feat_loss = full_feature_loss[:, 1:, f_rg[i]:f_rg[i+1]
-                                                      ].mean(-1)*pad_mask[:, 1:]
-                    tot_feat_loss = cur_feat_loss.sum() / pad_mask[:, 1:].sum()
-                else:
-                    cur_feat_loss = full_feature_loss[..., f_rg[i]:f_rg[i+1]
-                                                      ].mean(-1)*pad_mask
-                    tot_feat_loss = cur_feat_loss.sum() / pad_mask.sum()
-                all_losses_dict.update({self.input_feats[i]: tot_feat_loss})
-                tot_loss += tot_feat_loss
+                cur_feat_loss = full_feature_loss[..., f_rg[i]:f_rg[i+1]].mean(-1) * pad_mask
+                tot_feat_loss = cur_feat_loss.sum() / pad_mask.sum()
+
+            # Update all_losses_dict with overall tot_feat_loss
+            all_losses_dict.update({self.input_feats[i]: tot_feat_loss})
+            tot_loss += tot_feat_loss  # Overall loss across datasets
+
+            # Compute per-dataset losses
+            for name, idx in dataset_to_idx.items():
+                dataset_mask = (dataset_indices == idx)
+                dataset_pad_mask = pad_mask[dataset_mask]
+                if dataset_mask.any():
+                    dataset_cur_feat_loss = cur_feat_loss[dataset_mask]
+                    if dataset_pad_mask.sum() > 0:  # Avoid division by zero
+                        dataset_tot_feat_loss = dataset_cur_feat_loss.sum() / dataset_pad_mask.sum()
+                        dataset_losses[name] += dataset_tot_feat_loss  # Accumulate per-dataset loss
+
+        # Optionally convert accumulated scalars to tensors after loop
+        for name in dataset_losses:
+            dataset_losses[name] = dataset_losses[name].clone().detach()
 
         tot_loss /= len(self.input_feats)
         all_losses_dict['total_loss'] = tot_loss
-
+        all_losses_dict = all_losses_dict | dataset_losses
         return tot_loss, all_losses_dict 
     # {'total_loss': total_loss,
     #                         self.input_feats[2]: pose_loss,
@@ -1205,22 +1220,16 @@
         if 'hml3d' in batch['dataset_name']:
             idx_t2m = [i for i, x in enumerate( batch['dataset_name']) 
                        if x == 'hml3d']
-<<<<<<< HEAD
-        print('-------SincSynth------')
-        print(batch['dataset_name'].count('sinc_synth') / len(batch['dataset_name']))
-        print('-------H3D------')
-        print(batch['dataset_name'].count('hml3d') / len(batch['dataset_name']))
-        print('-------AMT------')
-        print(batch['dataset_name'].count('bodilex') / len(batch['dataset_name']))
-        dnames = batch['dataset_name']
-=======
         # print('-------SincSynth------')
         # print(batch['dataset_name'].count('sinc_synth') / len(batch['dataset_name']))
         # print('-------H3D------')
         # print(batch['dataset_name'].count('hml3d') / len(batch['dataset_name']))
         # print('-------AMT------')
         # print(batch['dataset_name'].count('bodilex') / len(batch['dataset_name']))
->>>>>>> 31b2760d
+        # unique_datasets = list(set(batch['dataset_name']))  # Extract unique names
+        # dataset_to_idx = {name: i for i, name in enumerate(unique_datasets)}
+        # # Map each batch item to its dataset index
+        # dset_idxs = torch.tensor([dataset_to_idx[name] for name in dataset_names])
         for k, v in input_batch.items():
             if self.input_deltas:
                 batch[f'{k}_motion'] = v[1:]
@@ -1301,7 +1310,7 @@
 
 
         # rs_set Bx(S+1)xN --> first pose included
-        total_loss, loss_dict = self.compute_losses(dif_dict,dnames)
+        total_loss, loss_dict = self.compute_losses(dif_dict, batch['dataset_name'])
 
         # if self.trainer.current_epoch % 100 == 0 and self.trainer.current_epoch != 0:
         #     if self.global_rank == 0 and split=='train' and batch_idx == 0:
