import os
import logging
from cv2 import exp
import hydra
import joblib
from omegaconf import DictConfig
from omegaconf import OmegaConf
from sympy import O
from src import data
from src.render.mesh_viz import render_motion
from torch import Tensor
import sys
# from src.render.mesh_viz import visualize_meshes
from src.render.video import save_video_samples
import src.launch.prepare  # noqa
from tqdm import tqdm
import torch
import itertools
from src.model.utils.tools import pack_to_render
from src.utils.eval_utils import split_txt_into_multi_lines
from src.utils.file_io import write_json, read_json
import torch
import numpy as np
from pathlib import Path
from tqdm import tqdm
from concurrent.futures import ProcessPoolExecutor

logger = logging.getLogger(__name__)
os.environ["WANDB__SERVICE_WAIT"] = "300"


# import os
# from pathlib import Path
# from concurrent.futures import ProcessPoolExecutor
# import torch
# from tqdm import tqdm
# with torch.no_grad():
#     output_path = output_path / 'renders'
#     output_path.mkdir(exist_ok=True, parents=True)
#     tasks = []
#     for path_to_fd in guid_fds:
#         cur_guid_comb = Path(path_to_fd).name
#         all_keys = read_json(f'{path_to_fd}/all_candkeyids.json')
#         batch_keys = read_json(f'{path_to_fd}/guo_candkeyids.json')
#         keys_to_rend = set(all_keys + batch_keys + extra_keys)
#         for batch in tqdm(testloader):
#             idx_to_rend = [i for i, x in enumerate(batch['id']) if x in keys_to_rend]
#             if not idx_to_rend:
#                 continue
#             batch = {k: v.index_select(0, torch.tensor(idx_to_rend)) if isinstance(v, torch.Tensor) else [v[i] for i in idx_to_rend] for k, v in batch.items()}
#             src_mot_cond, tgt_mot = model.batch2motion(prepare_test_batch(model, batch), pack_to_dict=False)
#             gen_mo = [torch.from_numpy(
#                                 np.load(f'{path_to_fd}/{key}.npy',
#                                 allow_pickle=True).item()['pose'])
#                         for key in batch['id']]
#             gen_mo = collate_tensor_with_padding(gen_mo)

#             monames = ['source', 'target', 'overlaid_GT', 'generated', 'generated_vs_target', 'generated_vs_source']
#             lof_mots = output2renderable([src_mot_cond, tgt_mot, [src_mot_cond, tgt_mot], gen_mo, [tgt_mot, gen_mo], [src_mot_cond, gen_mo]])
#             lens_of_mots = [batch['length_source'], batch['length_target']] * 3
#             crop_lens = [max(a, b) for a, b in zip(batch['length_target'], batch['length_source'])]
#             lens_to_mask = [crop_lens] * 6
#             for elem_id, keyid in enumerate(batch['id']):
#                 tasks.append((elem_id, keyid, monames, lof_mots, lens_to_mask, aitrenderer, smpl_layer, output_path, batch['text'], color_map))

#     with ProcessPoolExecutor() as executor:
#         results = list(executor.map(render_and_stack_videos, tasks))

#     for final_fl, keyid, is_short in results:
#         video_key = final_fl.split('/')[-1].replace('.mp4', '')
#         short = '_short' if is_short else ''
#         wandb.log({f"{cur_guid_comb}{short}/{video_key}": wandb.Video(final_fl, fps=30, format="mp4")})

# def render_and_stack_videos(data):
#     elem_id, keyid, monames, lof_mots, lens_to_mask, aitrenderer, smpl_layer, output_path, text_diff, color_map = data
#     cur_group_of_vids = []
#     for moid, moname in enumerate(monames):
#         cur_mol = []
#         cur_colors = []
#         one_motion = lof_mots[moid]
#         crop_len = lens_to_mask[moid][elem_id]
#         if isinstance(one_motion, list):
#             for motion in one_motion:
#                 cur_mol.append({k: v[elem_id][:crop_len] for k, v in motion.items()})
#                 if moname == 'generated_vs_source':
#                     cur_colors = [color_map['source'], color_map['generated']]
#                 elif moname == 'generated_vs_target':
#                     cur_colors = [color_map['target'], color_map['generated']]
#                 elif moname == 'overlaid_GT':
#                     cur_colors = [color_map['source'], color_map['target']]
#         else:
#             cur_mol.append({k: v[elem_id][:crop_len] for k, v in one_motion.items()})
#             cur_colors.append(color_map[moname])

#         fname = render_motion(aitrenderer, cur_mol, output_path / f"movie_{elem_id}_{moid}", pose_repr='aa', text_for_vid=moname, color=cur_colors, smpl_layer=smpl_layer)
#         cur_group_of_vids.append(fname)

#     stacked_vid = stack_vids(cur_group_of_vids, f'{output_path}/{elem_id}_stacked.mp4', orient='3x3')
#     text_wrap = split_txt_into_multi_lines(text_diff[elem_id], 40)
#     final_fl = put_text(text=text_wrap.replace("'", " "), fname=stacked_vid, outf=f'{output_path}/{keyid}_text.mp4', position='top_center')
#     cleanup_files(cur_group_of_vids + [stacked_vid])
#     return final_fl, keyid, len(text_diff[elem_id].split()) <= 5


@hydra.main(config_path="configs", config_name="mfix_viz")
def _render_vids(cfg: DictConfig) -> None:
    return render_vids(cfg)

def chunker(seq, size):
    return (seq[pos:pos + size] for pos in range(0, len(seq), size))

def prepare_test_batch(model, batch):
    batch = { k: v.to(model.device) if torch.is_tensor(v) else v
                for k, v in batch.items() }

    input_batch = model.norm_and_cat(batch, model.input_feats)
    for k, v in input_batch.items():
        if model.input_deltas:
            batch[f'{k}_motion'] = v[1:]
        else:
            batch[f'{k}_motion'] = v
            batch[f'length_{k}'] = [v.shape[0]] * v.shape[1]

    return batch

def cleanup_files(lo_fls):
    for fl in lo_fls:
        if os.path.exists(fl):
            os.remove(fl)

def output2renderable(lst_of_tensors: list[Tensor]):
    l_of_renders = []
    for el in lst_of_tensors:
        if isinstance(el, list):
            render_readies = []
            for sub_el in el:
                modict_nest = pack_to_render(rots=sub_el[...,
                                                            3:].detach().cpu(),
                                             trans=sub_el[...,
                                                            :3].detach().cpu())
                render_readies.append(modict_nest)
        else:
            render_readies = pack_to_render(rots=el[...,
                                                            3:].detach().cpu(),
                                            trans=el[...,
                                                         :3].detach().cpu())
        l_of_renders.append(render_readies)

    return l_of_renders

def get_folder_name(config):
    sched_name = config.model.infer_scheduler._target_.split('.')[-1]
    sched_name = sched_name.replace('Scheduler', '').lower()
    mot_guid = config.model.diff_params.guidance_scale_motion
    text_guid = config.model.diff_params.guidance_scale_text
    infer_steps = config.model.diff_params.num_inference_timesteps
    if config.init_from == 'source':
        init_from = '_src_init_'
    else:
        init_from = ''
    if config.ckpt_name == 'last':
        ckpt_n = ''
    else:
        ckpt_n = f'_ckpt-{config.ckpt_name}_'
    if config.subset is None:
        sset = ''
    else:
        sset = f'{config.subset}'

    return f'{sset}{ckpt_n}{init_from}{sched_name}_mot{mot_guid}_text{text_guid}_steps{infer_steps}'

def render_and_stack_videos(data):
    cur_group_of_vids = [] 
    from src.utils.art_utils import color_map
    from aitviewer.models.smpl import SMPLLayer
    smpl_layer = SMPLLayer(model_type='smplh', ext='npz', gender='neutral')
    # aitrenderer = 
    from aitviewer.headless import HeadlessRenderer
    from aitviewer.configuration import CONFIG as AITVIEWER_CONFIG
    AITVIEWER_CONFIG.update_conf({"playback_fps": 30,
                                  "auto_set_floor": True,
                                  "smplx_models": 'data/body_models',
                                  'z_up': True})
    aitrenderer = HeadlessRenderer()
    for moid, moname in enumerate(monames):
        cur_mol = []
        cur_colors = []
        one_motion = lof_mots[moid]
        crop_len = lens_to_mask[moid][elem_id]
        if isinstance(one_motion, list):
            for motion in one_motion:
                cur_mol.append({k: v[elem_id][:crop_len] for k, v in motion.items()})
                if moname == 'generated_vs_source':
                    cur_colors = [color_map['source'], color_map['generated']]
                elif moname == 'generated_vs_target':
                    cur_colors = [color_map['target'], color_map['generated']]
                elif moname == 'overlaid_GT':
                    cur_colors = [color_map['source'], color_map['target']]
        else:
            cur_mol.append({k: v[elem_id][:crop_len] for k, v in one_motion.items()})
            cur_colors.append(color_map[moname])

        fname = render_motion(aitrenderer, cur_mol, output_path / f"movie_{elem_id}_{moid}", pose_repr='aa', text_for_vid=moname, color=cur_colors, smpl_layer=smpl_layer)
        cur_group_of_vids.append(fname)

    stacked_vid = stack_vids(cur_group_of_vids, f'{str(output_path)}/{elem_id}_stacked.mp4', orient='3x3')
    text_wrap = split_txt_into_multi_lines(text_diff[elem_id], 40)
    final_fl = put_text(text=text_wrap.replace("'", " "), fname=stacked_vid, outf=f'{output_path}/{keyid}_text.mp4', position='top_center')
    cleanup_files(cur_group_of_vids + [stacked_vid])
    return final_fl, keyid, len(text_diff[elem_id].split()) <= 5

def render_vids(newcfg: DictConfig) -> None:
    from pathlib import Path
    
    exp_folder = Path(hydra.utils.to_absolute_path(newcfg.folder))
    last_ckpt_path = newcfg.last_ckpt_path
    # Load previous config
    prevcfg = OmegaConf.load(exp_folder / ".hydra/config.yaml")
    # Overload it
    cfg = OmegaConf.merge(prevcfg, newcfg)
    # change scheduler for inference
    from src.diffusion import create_diffusion

    from src.diffusion.gaussian_diffusion import ModelMeanType, ModelVarType
    from src.diffusion.gaussian_diffusion import LossType
    if cfg.num_sampling_steps is not None:
        if cfg.num_sampling_steps <= cfg.model.diff_params.num_train_timesteps:
            num_infer_steps = cfg.num_sampling_steps
        else:
            num_infer_steps = cfg.model.diff_params.num_train_timesteps
            logger.info('More sampling steps than the training ones! Sampling with maximum')
            logger.info(f'Number of steps: {num_infer_steps}')
    else:
        num_infer_steps = cfg.model.diff_params.num_train_timesteps
    diffusion_process = create_diffusion(timestep_respacing=None,
                                         learn_sigma=False,
                                         sigma_small=True,
                                         diffusion_steps=num_infer_steps,
                                         noise_schedule=cfg.model.diff_params.noise_schedule,
                                         predict_xstart=False if cfg.model.diff_params.predict_type == 'noise' else True) # noise vs sample
    if cfg.linear_gd:
        use_linear_guid = True
        gd_str = 'lingd_'
    else:
        use_linear_guid = False
        gd_str = ''

    # cfg.model.infer_scheduler = newcfg.model.infer_scheduler
    # cfg.model.diff_params.num_inference_timesteps = newcfg.steps
    # cfg.model.diff_params.guidance_scale_motion = newcfg.guidance_scale_motion
    # cfg.model.diff_params.guidance_scale_text = newcfg.guidance_scale_text
    init_diff_from = cfg.init_from
    if cfg.inpaint:
        assert cfg.data.dataname == 'sinc_synth'
        annots_sinc = read_json('data/sinc_synth/for_website_v4.json')


    fd_name = f'steps_{num_infer_steps}'
    if cfg.inpaint:
        log_name = f'{gd_str}{cfg.data.dataname}_steps-{num_infer_steps}_{cfg.init_from}_{cfg.ckpt_name}_inpaint_bsl'
    else:
        log_name = f'{gd_str}{cfg.data.dataname}_steps-{num_infer_steps}_{cfg.init_from}_{cfg.ckpt_name}'
    last_two_dirs = Path(*exp_folder.parts[-2:])
    exp_str = str(last_two_dirs).replace('hml_3d', 'h3d').replace('sinc_synth', 'syn').replace('bodilex', 'B').replace('/', '__')
    log_name = f'{exp_str.upper()}_{log_name}'
    output_path = exp_folder / log_name
    output_path.mkdir(exist_ok=True, parents=True)

    logger.info(f"Sample script. The outputs will be stored in:{output_path}")

    import pytorch_lightning as pl
    import numpy as np
    from hydra.utils import instantiate
    from src.render.video import put_text
    from src.render.video import stack_vids
    from tqdm import tqdm

    seed_logger = logging.getLogger("pytorch_lightning.utilities.seed")
    seed_logger.setLevel(logging.WARNING)
    
    pl.seed_everything(cfg.seed)
    from aitviewer.headless import HeadlessRenderer
    from aitviewer.configuration import CONFIG as AITVIEWER_CONFIG
    AITVIEWER_CONFIG.update_conf({"playback_fps": 30,
                                  "auto_set_floor": True,
                                  "smplx_models": 'data/body_models',
                                  'z_up': True})
    aitrenderer = HeadlessRenderer()
    import wandb
    
    wandb.init(project="motionfix-visuals", job_type="evaluate",
               name=log_name, dir=output_path)

    #############################################################
    import numpy as np
    data_module = instantiate(cfg.data)
    from src.model.base_diffusion import MD    
    # Load the last checkpoint
    list_of_all_feats = data_module.nfeats
    cfg.model.input_feats = cfg.data.load_feats
    idx_for_inputs = [cfg.data.load_feats.index(infeat) 
                      for infeat in cfg.model.input_feats]
    total_feats_dim = [list_of_all_feats[i] 
                      for i in idx_for_inputs]
    nfeats = sum(total_feats_dim) 

    cfg.model.nfeats = nfeats
    cfg.model.dim_per_feat = total_feats_dim
    #############################################################
    logger.info("Loading model")

    model = instantiate(cfg.model,
                        renderer=None, _recursive_=False)
    # MD.load_from_checkpoint(last_ckpt_path,
    #                                    renderer=aitrenderer,
    #                                 #    infer_scheduler=cfg.model.infer_scheduler,
    #                                 #    diff_params=cfg.model.diff_params,
    #                                    strict=False)
    model.freeze()
    logger.info(f"Model '{cfg.model.modelname}' loaded")
    # logger.info('------Generating using Scheduler------\n\n'\
    #             f'{model.infer_scheduler}')
    logger.info('------Diffusion Parameters------\n\n'\
                f'{model.diff_params}')

    transl_feats = [x for x in model.input_feats if 'transl' in x]
    if set(transl_feats).issubset(["body_transl_delta", 
                                   "body_transl_delta_pelv",
                                   "body_transl_delta_pelv_xy"]):
        model.using_deltas_transl = True

    # load the test set and collate it properly
    test_dataset = data_module.dataset['test']
    features_to_load = test_dataset.load_feats
    from src.data.tools.collate import collate_batch_last_padding, collate_tensor_with_padding
    collate_fn = lambda b: collate_batch_last_padding(b, features_to_load)
    if cfg.data.dataname == 'sinc_synth':
        # from src.utils.motionfix_utils import test_subset_sinc_synth
        # test_dataset_subset = test_dataset[:128]
        # batch_to_use = 128
        def keep_N(dics, N=64):
           keys = set()
           for elem in dics:
               if not elem['id'].endswith(('_0', '_1', '_2', '_3')):
                   continue
               if len(keys) < N:
                   keys.add(elem['id'])
               else:
                   break
           return list(keys)
        ktokeep = keep_N(test_dataset)
        test_dataset_subset = [elem for elem in test_dataset
                            if elem['id'] in ktokeep]
        extra_keys = [elem['id'] for elem in test_dataset_subset]

        batch_to_use = len(ktokeep)
    elif cfg.data.dataname == 'bodilex':
        counter_short = 24
        from src.utils.motionfix_utils import test_subset_amt
        test_dataset_subset = [elem for elem in test_dataset
                         if elem['id'] in test_subset_amt[:1]]
        test_dataset_subset2 = []
        for elem in test_dataset:
            if len(elem['text'].split()) <= 5 and counter_short > 0:
                test_dataset_subset2.append(elem)
                counter_short -= 1
        test_dataset_subset.extend(test_dataset_subset2)
        extra_keys = [elem['id'] for elem in test_dataset_subset]
        batch_to_use = len(test_dataset_subset)

    
    testloader = torch.utils.data.DataLoader(test_dataset,
                                             shuffle=False,
                                             num_workers=4,
                                             batch_size=128,
                                             collate_fn=collate_fn)

    from src.utils.art_utils import color_map
    from aitviewer.models.smpl import SMPLLayer
    smpl_layer = SMPLLayer(model_type='smplh', ext='npz', gender='neutral')
    # Get a list of all items in the directory
    all_dirnames = os.listdir(cfg.samples)

    # Filter the list to include only directories
    guid_fds = [os.path.join(cfg.samples, item) 
                for item in all_dirnames]
    for x in guid_fds:
        assert os.path.exists(x)

    with torch.no_grad():
        output_path = output_path / 'renders'
        output_path.mkdir(exist_ok=True, parents=True)
<<<<<<< HEAD
        executor = ProcessPoolExecutor(max_workers=4)
        futures = []
        for path_to_fd in guid_fds[:3]:
=======
        for path_to_fd in guid_fds:
>>>>>>> d525afdd
            cur_guid_comb = Path(path_to_fd).name
            all_keys = read_json(f'{path_to_fd}/all_candkeyids.json')
            batch_keys = read_json(f'{path_to_fd}/guo_candkeyids.json')
            keys_to_rend = list(set(all_keys + batch_keys + extra_keys))
            for batch in tqdm(testloader):
                idx_to_rend = [i for i, x in enumerate(batch['id']) 
                               if x in keys_to_rend]
                if not idx_to_rend:
                    continue
                for k, v in batch.items():
                    if isinstance(v, torch.Tensor):
                        batch[k] = v.index_select(0, torch.tensor(idx_to_rend))
                    else:
                        batch[k] = [v[candix] for candix in idx_to_rend]
                target_lens = batch['length_target']
                source_lens = batch['length_source']
                keyids = batch['id']
                text_diff = batch['text']
                no_of_motions = len(keyids)
                input_batch = prepare_test_batch(model, batch)
                gen_mo = [torch.from_numpy(
                                  np.load(f'{path_to_fd}/{key}.npy',
                                  allow_pickle=True).item()['pose'])
                          for key in keyids]
                gen_mo = collate_tensor_with_padding(gen_mo)
<<<<<<< HEAD

                monames = ['source', 'target', 'overlaid_GT', 'generated', 'generated_vs_target', 'generated_vs_source']
                lof_mots = output2renderable([src_mot_cond, tgt_mot, [src_mot_cond, tgt_mot], gen_mo, [tgt_mot, gen_mo], [src_mot_cond, gen_mo]])
                lens_of_mots = [batch['length_source'], batch['length_target']] * 3
                crop_lens = [max(a, b) for a, b in zip(batch['length_target'], batch['length_source'])]
                lens_to_mask = [crop_lens] * 6
                for elem_id, keyid in enumerate(batch['id']):
                    args = (elem_id, keyid, monames, lof_mots, lens_to_mask, output_path, batch['text'], color_map)
                    futures.append(executor.submit(render_and_stack_videos, args))


        results = [future.result() for future in futures]

        for final_fl, keyid, is_short in results:
            video_key = final_fl.split('/')[-1].replace('.mp4', '')
            short = '_short' if is_short else ''
            wandb.log({f"{cur_guid_comb}{short}/{video_key}": wandb.Video(final_fl, fps=30, format="mp4")})


    # with torch.no_grad():
    #     output_path = output_path / 'renders'
    #     output_path.mkdir(exist_ok=True, parents=True)
    #     for path_to_fd in guid_fds:
    #         cur_guid_comb = Path(path_to_fd).name
    #         all_keys = read_json(f'{path_to_fd}/all_candkeyids.json')
    #         batch_keys = read_json(f'{path_to_fd}/guo_candkeyids.json')
    #         keys_to_rend = list(set(all_keys + batch_keys + extra_keys))
    #         for batch in tqdm(testloader):
    #             idx_to_rend = [i for i, x in enumerate(batch['id']) 
    #                            if x in keys_to_rend]
    #             if not idx_to_rend:
    #                 continue
    #             for k, v in batch.items():
    #                 if isinstance(v, torch.Tensor):
    #                     batch[k] = v.index_select(0, torch.tensor(idx_to_rend))
    #                 else:
    #                     batch[k] = [v[candix] for candix in idx_to_rend]
    #             target_lens = batch['length_target']
    #             source_lens = batch['length_source']
    #             keyids = batch['id']
    #             text_diff = batch['text']
    #             no_of_motions = len(keyids)
    #             input_batch = prepare_test_batch(model, batch)
    #             gen_mo = [torch.from_numpy(
    #                               np.load(f'{path_to_fd}/{key}.npy',
    #                               allow_pickle=True).item()['pose'])
    #                       for key in keyids]
    #             gen_mo = collate_tensor_with_padding(gen_mo)
    #             src_mot_cond, tgt_mot = model.batch2motion(input_batch,
    #                                             pack_to_dict=False)
    #             mots_to_render = [src_mot_cond, tgt_mot, 
    #                               [src_mot_cond, tgt_mot],
    #                               gen_mo,
    #                               [tgt_mot, gen_mo], 
    #                               [src_mot_cond, gen_mo]]
    #             monames = ['source', 'target', 'overlaid_GT', 'generated',
    #                        'generated_vs_target', 'generated_vs_source']
    #             lens_of_mots = [source_lens, target_lens, 
    #                                 [source_lens, target_lens],
    #                                 target_lens,
    #                                 [target_lens, target_lens],
    #                                 [source_lens, target_lens]]
    #             lof_mots = output2renderable(mots_to_render)
    #             crop_lens = [max(a, b) for a, b in zip(target_lens, source_lens)]
    #             lens_to_mask = [crop_lens, crop_lens, crop_lens,
    #                             crop_lens, crop_lens, crop_lens]
    #             for elem_id in range(no_of_motions):
    #                 cur_group_of_vids = []
    #                 curid = keyids[elem_id]
    #                 for moid in range(len(monames)):
    #                     one_motion = lof_mots[moid]
    #                     cur_mol = []
    #                     cur_colors = []
    #                     if lens_to_mask[moid] is not None:
    #                         crop_len = lens_to_mask[moid]

    #                     if isinstance(one_motion, list):
    #                         for xx in one_motion:
    #                             cur_mol.append({k: v[elem_id][:crop_len[elem_id]]
    #                                             for k, v in xx.items()})
    #                             if monames[moid] == 'generated_vs_source':
    #                                 cur_colors = [color_map['source'],
    #                                               color_map['generated']]
    #                             elif monames[moid] == 'generated_vs_target':
    #                                 cur_colors = [color_map['target'],
    #                                               color_map['generated']]
    #                             elif monames[moid] == 'overlaid_GT':
    #                                 cur_colors = [color_map['source'],
    #                                               color_map['target']]
    #                     else:
    #                         cur_mol.append({k: v[elem_id][:crop_len[elem_id]]
    #                                             for k, v in one_motion.items()})
    #                         cur_colors.append(color_map[monames[moid]])

    #                     fname = render_motion(aitrenderer, cur_mol,
    #                                         output_path / f"movie_{elem_id}_{moid}",
    #                                         pose_repr='aa',
    #                                         text_for_vid=monames[moid],
    #                                         color=cur_colors,
    #                                         smpl_layer=smpl_layer)
    #                     cur_group_of_vids.append(fname)
    #                 stacked_vid = stack_vids(cur_group_of_vids,
    #                                         f'{output_path}/{elem_id}_stacked.mp4',
    #                                         orient='3x3')
    #                 text_wrap = split_txt_into_multi_lines(text_diff[elem_id],
    #                                                         40)
    #                 fnal_fl = put_text(text=text_wrap.replace("'", " "),
    #                                    fname=stacked_vid, 
    #                                    outf=f'{output_path}/{curid}_text.mp4',
    #                                    position='top_center')
    #                 cleanup_files(cur_group_of_vids+[stacked_vid])
    #                 video_key = fnal_fl.split('/')[-1].replace('.mp4','')
    #                 if len(text_diff[elem_id].split()) <= 5:
    #                     short = '_short'
    #                 else:
    #                     short = ''
    #                 wandb.log({f"{cur_guid_comb}{short}/{video_key}":
    #                                 wandb.Video(fnal_fl, fps=30, format="mp4")
    #                             })
=======
                src_mot_cond, tgt_mot = model.batch2motion(input_batch,
                                                pack_to_dict=False)
                mots_to_render = [src_mot_cond, tgt_mot, 
                                  [src_mot_cond, tgt_mot],
                                  gen_mo,
                                  [tgt_mot, gen_mo], 
                                  [src_mot_cond, gen_mo]]
                monames = ['source', 'target', 'overlaid_GT', 'generated',
                           'generated_vs_target', 'generated_vs_source']
                lens_of_mots = [source_lens, target_lens, 
                                    [source_lens, target_lens],
                                    target_lens,
                                    [target_lens, target_lens],
                                    [source_lens, target_lens]]
                lof_mots = output2renderable(mots_to_render)
                crop_lens = [max(a, b) for a, b in zip(target_lens, source_lens)]
                lens_to_mask = [crop_lens, crop_lens, crop_lens,
                                crop_lens, crop_lens, crop_lens]
                for elem_id in range(no_of_motions):
                    cur_group_of_vids = []
                    curid = keyids[elem_id]
                    for moid in range(len(monames)):
                        one_motion = lof_mots[moid]
                        cur_mol = []
                        cur_colors = []
                        if lens_to_mask[moid] is not None:
                            crop_len = lens_to_mask[moid]

                        if isinstance(one_motion, list):
                            for xx in one_motion:
                                cur_mol.append({k: v[elem_id][:crop_len[elem_id]]
                                                for k, v in xx.items()})
                                if monames[moid] == 'generated_vs_source':
                                    cur_colors = [color_map['source'],
                                                  color_map['generated']]
                                elif monames[moid] == 'generated_vs_target':
                                    cur_colors = [color_map['target'],
                                                  color_map['generated']]
                                elif monames[moid] == 'overlaid_GT':
                                    cur_colors = [color_map['source'],
                                                  color_map['target']]
                        else:
                            cur_mol.append({k: v[elem_id][:crop_len[elem_id]]
                                                for k, v in one_motion.items()})
                            cur_colors.append(color_map[monames[moid]])

                        fname = render_motion(aitrenderer, cur_mol,
                                            output_path / f"movie_{elem_id}_{moid}",
                                            pose_repr='aa',
                                            text_for_vid=monames[moid],
                                            color=cur_colors,
                                            smpl_layer=smpl_layer)
                        cur_group_of_vids.append(fname)
                    stacked_vid = stack_vids(cur_group_of_vids,
                                            f'{output_path}/{elem_id}_stacked.mp4',
                                            orient='3x3')
                    text_wrap = split_txt_into_multi_lines(text_diff[elem_id],
                                                            40)
                    fnal_fl = put_text(text=text_wrap.replace("'", " "),
                                       fname=stacked_vid, 
                                       outf=f'{output_path}/{curid}_text.mp4',
                                       position='top_center')
                    cleanup_files(cur_group_of_vids+[stacked_vid])
                    video_key = fnal_fl.split('/')[-1].replace('.mp4','')
                    if len(text_diff[elem_id].split()) <= 5:
                        short = '_short'
                    else:
                        short = ''
                    wandb.log({f"{cur_guid_comb}{short}/{video_key}":
                                    wandb.Video(fnal_fl, fps=30, format="mp4")
                                })
>>>>>>> d525afdd


    
if __name__ == '__main__':

    os.system("Xvfb :11 -screen 0 640x480x24 &")
    os.environ['DISPLAY'] = ":11"
    #os.system("Xvfb :11 -screen 1 640x480x24 &")

    _render_vids()<|MERGE_RESOLUTION|>--- conflicted
+++ resolved
@@ -390,13 +390,7 @@
     with torch.no_grad():
         output_path = output_path / 'renders'
         output_path.mkdir(exist_ok=True, parents=True)
-<<<<<<< HEAD
-        executor = ProcessPoolExecutor(max_workers=4)
-        futures = []
-        for path_to_fd in guid_fds[:3]:
-=======
-        for path_to_fd in guid_fds:
->>>>>>> d525afdd
+        for path_to_fd in guid_fds[:4]:
             cur_guid_comb = Path(path_to_fd).name
             all_keys = read_json(f'{path_to_fd}/all_candkeyids.json')
             batch_keys = read_json(f'{path_to_fd}/guo_candkeyids.json')
@@ -422,127 +416,6 @@
                                   allow_pickle=True).item()['pose'])
                           for key in keyids]
                 gen_mo = collate_tensor_with_padding(gen_mo)
-<<<<<<< HEAD
-
-                monames = ['source', 'target', 'overlaid_GT', 'generated', 'generated_vs_target', 'generated_vs_source']
-                lof_mots = output2renderable([src_mot_cond, tgt_mot, [src_mot_cond, tgt_mot], gen_mo, [tgt_mot, gen_mo], [src_mot_cond, gen_mo]])
-                lens_of_mots = [batch['length_source'], batch['length_target']] * 3
-                crop_lens = [max(a, b) for a, b in zip(batch['length_target'], batch['length_source'])]
-                lens_to_mask = [crop_lens] * 6
-                for elem_id, keyid in enumerate(batch['id']):
-                    args = (elem_id, keyid, monames, lof_mots, lens_to_mask, output_path, batch['text'], color_map)
-                    futures.append(executor.submit(render_and_stack_videos, args))
-
-
-        results = [future.result() for future in futures]
-
-        for final_fl, keyid, is_short in results:
-            video_key = final_fl.split('/')[-1].replace('.mp4', '')
-            short = '_short' if is_short else ''
-            wandb.log({f"{cur_guid_comb}{short}/{video_key}": wandb.Video(final_fl, fps=30, format="mp4")})
-
-
-    # with torch.no_grad():
-    #     output_path = output_path / 'renders'
-    #     output_path.mkdir(exist_ok=True, parents=True)
-    #     for path_to_fd in guid_fds:
-    #         cur_guid_comb = Path(path_to_fd).name
-    #         all_keys = read_json(f'{path_to_fd}/all_candkeyids.json')
-    #         batch_keys = read_json(f'{path_to_fd}/guo_candkeyids.json')
-    #         keys_to_rend = list(set(all_keys + batch_keys + extra_keys))
-    #         for batch in tqdm(testloader):
-    #             idx_to_rend = [i for i, x in enumerate(batch['id']) 
-    #                            if x in keys_to_rend]
-    #             if not idx_to_rend:
-    #                 continue
-    #             for k, v in batch.items():
-    #                 if isinstance(v, torch.Tensor):
-    #                     batch[k] = v.index_select(0, torch.tensor(idx_to_rend))
-    #                 else:
-    #                     batch[k] = [v[candix] for candix in idx_to_rend]
-    #             target_lens = batch['length_target']
-    #             source_lens = batch['length_source']
-    #             keyids = batch['id']
-    #             text_diff = batch['text']
-    #             no_of_motions = len(keyids)
-    #             input_batch = prepare_test_batch(model, batch)
-    #             gen_mo = [torch.from_numpy(
-    #                               np.load(f'{path_to_fd}/{key}.npy',
-    #                               allow_pickle=True).item()['pose'])
-    #                       for key in keyids]
-    #             gen_mo = collate_tensor_with_padding(gen_mo)
-    #             src_mot_cond, tgt_mot = model.batch2motion(input_batch,
-    #                                             pack_to_dict=False)
-    #             mots_to_render = [src_mot_cond, tgt_mot, 
-    #                               [src_mot_cond, tgt_mot],
-    #                               gen_mo,
-    #                               [tgt_mot, gen_mo], 
-    #                               [src_mot_cond, gen_mo]]
-    #             monames = ['source', 'target', 'overlaid_GT', 'generated',
-    #                        'generated_vs_target', 'generated_vs_source']
-    #             lens_of_mots = [source_lens, target_lens, 
-    #                                 [source_lens, target_lens],
-    #                                 target_lens,
-    #                                 [target_lens, target_lens],
-    #                                 [source_lens, target_lens]]
-    #             lof_mots = output2renderable(mots_to_render)
-    #             crop_lens = [max(a, b) for a, b in zip(target_lens, source_lens)]
-    #             lens_to_mask = [crop_lens, crop_lens, crop_lens,
-    #                             crop_lens, crop_lens, crop_lens]
-    #             for elem_id in range(no_of_motions):
-    #                 cur_group_of_vids = []
-    #                 curid = keyids[elem_id]
-    #                 for moid in range(len(monames)):
-    #                     one_motion = lof_mots[moid]
-    #                     cur_mol = []
-    #                     cur_colors = []
-    #                     if lens_to_mask[moid] is not None:
-    #                         crop_len = lens_to_mask[moid]
-
-    #                     if isinstance(one_motion, list):
-    #                         for xx in one_motion:
-    #                             cur_mol.append({k: v[elem_id][:crop_len[elem_id]]
-    #                                             for k, v in xx.items()})
-    #                             if monames[moid] == 'generated_vs_source':
-    #                                 cur_colors = [color_map['source'],
-    #                                               color_map['generated']]
-    #                             elif monames[moid] == 'generated_vs_target':
-    #                                 cur_colors = [color_map['target'],
-    #                                               color_map['generated']]
-    #                             elif monames[moid] == 'overlaid_GT':
-    #                                 cur_colors = [color_map['source'],
-    #                                               color_map['target']]
-    #                     else:
-    #                         cur_mol.append({k: v[elem_id][:crop_len[elem_id]]
-    #                                             for k, v in one_motion.items()})
-    #                         cur_colors.append(color_map[monames[moid]])
-
-    #                     fname = render_motion(aitrenderer, cur_mol,
-    #                                         output_path / f"movie_{elem_id}_{moid}",
-    #                                         pose_repr='aa',
-    #                                         text_for_vid=monames[moid],
-    #                                         color=cur_colors,
-    #                                         smpl_layer=smpl_layer)
-    #                     cur_group_of_vids.append(fname)
-    #                 stacked_vid = stack_vids(cur_group_of_vids,
-    #                                         f'{output_path}/{elem_id}_stacked.mp4',
-    #                                         orient='3x3')
-    #                 text_wrap = split_txt_into_multi_lines(text_diff[elem_id],
-    #                                                         40)
-    #                 fnal_fl = put_text(text=text_wrap.replace("'", " "),
-    #                                    fname=stacked_vid, 
-    #                                    outf=f'{output_path}/{curid}_text.mp4',
-    #                                    position='top_center')
-    #                 cleanup_files(cur_group_of_vids+[stacked_vid])
-    #                 video_key = fnal_fl.split('/')[-1].replace('.mp4','')
-    #                 if len(text_diff[elem_id].split()) <= 5:
-    #                     short = '_short'
-    #                 else:
-    #                     short = ''
-    #                 wandb.log({f"{cur_guid_comb}{short}/{video_key}":
-    #                                 wandb.Video(fnal_fl, fps=30, format="mp4")
-    #                             })
-=======
                 src_mot_cond, tgt_mot = model.batch2motion(input_batch,
                                                 pack_to_dict=False)
                 mots_to_render = [src_mot_cond, tgt_mot, 
@@ -561,7 +434,7 @@
                 crop_lens = [max(a, b) for a, b in zip(target_lens, source_lens)]
                 lens_to_mask = [crop_lens, crop_lens, crop_lens,
                                 crop_lens, crop_lens, crop_lens]
-                for elem_id in range(no_of_motions):
+                for elem_id in tqdm(range(no_of_motions)):
                     cur_group_of_vids = []
                     curid = keyids[elem_id]
                     for moid in range(len(monames)):
@@ -614,7 +487,6 @@
                     wandb.log({f"{cur_guid_comb}{short}/{video_key}":
                                     wandb.Video(fnal_fl, fps=30, format="mp4")
                                 })
->>>>>>> d525afdd
 
 
     
